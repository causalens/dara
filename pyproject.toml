[build-system]
requires = ["poetry"]

[tool.poetry]
<<<<<<< HEAD
name = "anthology-meta-package"
version = "1.0.0"
description = "Anthology Meta Package"
authors = ["anthology"]
package-mode = false

[[tool.poetry.source]]
name = "causalens"
url = "https://us-central1-python.pkg.dev/causalens-internal/python-internal/simple"
priority = "supplemental"

[tool.poetry.dependencies]
aiorwlock = ">=1.4.0,<2.0.0"
anyio = ">=4.0.0"
async-asgi-testclient = ">=1.4.11,<2.0.0"
bokeh = ">=3.1.0,<3.2.0"
cai-causal-graph = ">=0.3.6"
click = "8.1.3"
colorama = ">=0.4.6,<0.5.0"
cookiecutter = ">=2.1.1,<3.0.0"
create-dara-app = "1.10.4"
croniter = ">=1.0.15,<2.0.0"
cryptography = ">=42.0.4"
dara-components = "1.10.4"
dara-core = "1.10.4"
dill = ">=0.3.0,<0.4.0"
exceptiongroup = ">=1.1.3,<2.0.0"
fastapi = "0.109.0"
fastapi-vite = "0.3.1"
httpx = ">=0.23.0"
jinja2 = ">=2.1.1,<3.1.0"
matplotlib = ">=2.0.0"
odfpy = "*"
openpyxl = "*"
packaging = ">=23.1,<24.0"
pandas = ">=1.1.0,<3.0.0"
plotly = ">=5.14.0,<5.15.0"
prometheus-client = ">=0.14.1,<0.15.0"
pyarrow = "*"
pydantic = ">=1.8.1,<2.0.0"
pyjwt = ">=2.0.1,<3.0.0"
python = ">=3.8.0,<3.12.0"
python-dotenv = ">=0.19.2"
python-multipart = ">=0.0.7,<0.0.8"
pyxlsb = "*"
responses = ">=0.18.0,<0.19.0"
scipy = "*"
seaborn = ">=0.11.0"
tblib = ">=1.7.0,<2.0.0"
toml = ">=0.10.2,<0.11.0"
typing-extensions = ">=4.5.0"
uvicorn = ">=0.22.0,<0.23.0"
xlrd = "*"

[tool.poetry.dev-dependencies]
bandit = ">=1.7.5,<2.0.0"
blue = ">=0.9.1,<0.10.0"
freezegun = ">=1.2.2,<2.0.0"
isort = ">=5.10.1,<6.0.0"
mypy = ">=1.6.0,<2.0.0"
pylint = "3.2.3"
pytest = ">=7.0.0,<8.0.0"
pytest-timeout = ">=2.1.0,<3.0.0"
requests = ">=2.25.1,<3.0.0"
types-croniter = ">=1.0.10,<2.0.0"
types-requests = ">=2.28.1,<3.0.0"
=======
name = "borg-meta-package"
version = "1.10.6"
description = "Borg Meta Package"
authors = ["borg"]

[tool.poetry.dependencies]
fastapi = "^0.109.0"
pydantic = ">=1.8.1, <2.0.0"
seaborn = ">=0.11.0"
packaging = "^23.1"
pandas = ">=1.1.0, <3.0.0"
scipy = "*"
prometheus-client = "^0.14.1"
colorama = "^0.4.6"
exceptiongroup = "^1.1.3"
openpyxl = "*"
typing-extensions = ">=4.5.0"
croniter = "^1.0.15"
pyxlsb = "*"
cryptography = ">=42.0.4"
bokeh = ">=3.1.0, <3.2.0"
matplotlib = ">=2.0.0"
python-dotenv = ">=0.19.2"
dill = ">=0.3.0, <0.4.0"
cai-causal-graph = ">=0.3.6"
cookiecutter = "^2.1.1"
odfpy = "*"
python-multipart = "^0.0.7"
pyjwt = ">=2.0.1, <3.0.0"
dara-core = "=1.10.6"
httpx = ">=0.23.0"
aiorwlock = "^1.4.0"
fastapi-vite = "^0.3.1"
xlrd = "*"
pyarrow = "*"
python = ">=3.8.0, <3.12.0"
jinja2 = ">=2.1.1, <3.1.0"
toml = "^0.10.2"
responses = "^0.18.0"
anyio = ">=4.0.0"
tblib = "^1.7.0"
plotly = ">=5.14.0, <5.15.0"
async-asgi-testclient = "^1.4.11"
click = "=8.1.3"

[tool.poetry.dependencies.create-dara-app]
version = "=1.10.6"
optional = true

[tool.poetry.dependencies.dara-components]
version = "=1.10.6"
optional = true

[tool.poetry.dependencies.uvicorn]
version = "^0.22.0"

[tool.poetry.dev-dependencies]
isort = "^5.10.1"
pylint = "^3.2.3"
types-croniter = "^1.0.10"
pytest-timeout = "^2.1.0"
bandit = "^1.7.5"
pytest = "^7.0.0"
freezegun = "^1.2.2"
types-requests = "^2.28.1"
blue = "^0.9.1"
mypy = "^1.6.0"
requests = ">=2.25.1, <3.0.0"

[tool.poetry.dev-dependencies.create-dara-app]
path = "packages/create-dara-app"
develop = true
>>>>>>> c2a8bd47

[tool.poetry.dev-dependencies.dara-core]
path = "packages/dara-core"
develop = true

<<<<<<< HEAD
[tool.poetry.dev-dependencies.create-dara-app]
path = "packages/create-dara-app"
develop = true

[tool.poetry.dev-dependencies.dara-components]
path = "packages/dara-components"
develop = true
=======
[tool.poetry.dev-dependencies.dara-components]
path = "packages/dara-components"
develop = true
[tool.borg.scripts]
>>>>>>> c2a8bd47
<|MERGE_RESOLUTION|>--- conflicted
+++ resolved
@@ -1,18 +1,10 @@
-[build-system]
-requires = ["poetry"]
-
 [tool.poetry]
-<<<<<<< HEAD
 name = "anthology-meta-package"
 version = "1.0.0"
 description = "Anthology Meta Package"
 authors = ["anthology"]
+source = []
 package-mode = false
-
-[[tool.poetry.source]]
-name = "causalens"
-url = "https://us-central1-python.pkg.dev/causalens-internal/python-internal/simple"
-priority = "supplemental"
 
 [tool.poetry.dependencies]
 aiorwlock = ">=1.4.0,<2.0.0"
@@ -23,11 +15,9 @@
 click = "8.1.3"
 colorama = ">=0.4.6,<0.5.0"
 cookiecutter = ">=2.1.1,<3.0.0"
-create-dara-app = "1.10.4"
 croniter = ">=1.0.15,<2.0.0"
 cryptography = ">=42.0.4"
-dara-components = "1.10.4"
-dara-core = "1.10.4"
+dara-core = "1.10.6"
 dill = ">=0.3.0,<0.4.0"
 exceptiongroup = ">=1.1.3,<2.0.0"
 fastapi = "0.109.0"
@@ -54,8 +44,19 @@
 tblib = ">=1.7.0,<2.0.0"
 toml = ">=0.10.2,<0.11.0"
 typing-extensions = ">=4.5.0"
-uvicorn = ">=0.22.0,<0.23.0"
 xlrd = "*"
+
+[tool.poetry.dependencies.create-dara-app]
+optional = true
+version = "1.10.6"
+
+[tool.poetry.dependencies.dara-components]
+optional = true
+version = "1.10.6"
+
+[tool.poetry.dependencies.uvicorn]
+extras = ["standard"]
+version = ">=0.22.0,<0.23.0"
 
 [tool.poetry.dev-dependencies]
 bandit = ">=1.7.5,<2.0.0"
@@ -69,86 +70,11 @@
 requests = ">=2.25.1,<3.0.0"
 types-croniter = ">=1.0.10,<2.0.0"
 types-requests = ">=2.28.1,<3.0.0"
-=======
-name = "borg-meta-package"
-version = "1.10.6"
-description = "Borg Meta Package"
-authors = ["borg"]
-
-[tool.poetry.dependencies]
-fastapi = "^0.109.0"
-pydantic = ">=1.8.1, <2.0.0"
-seaborn = ">=0.11.0"
-packaging = "^23.1"
-pandas = ">=1.1.0, <3.0.0"
-scipy = "*"
-prometheus-client = "^0.14.1"
-colorama = "^0.4.6"
-exceptiongroup = "^1.1.3"
-openpyxl = "*"
-typing-extensions = ">=4.5.0"
-croniter = "^1.0.15"
-pyxlsb = "*"
-cryptography = ">=42.0.4"
-bokeh = ">=3.1.0, <3.2.0"
-matplotlib = ">=2.0.0"
-python-dotenv = ">=0.19.2"
-dill = ">=0.3.0, <0.4.0"
-cai-causal-graph = ">=0.3.6"
-cookiecutter = "^2.1.1"
-odfpy = "*"
-python-multipart = "^0.0.7"
-pyjwt = ">=2.0.1, <3.0.0"
-dara-core = "=1.10.6"
-httpx = ">=0.23.0"
-aiorwlock = "^1.4.0"
-fastapi-vite = "^0.3.1"
-xlrd = "*"
-pyarrow = "*"
-python = ">=3.8.0, <3.12.0"
-jinja2 = ">=2.1.1, <3.1.0"
-toml = "^0.10.2"
-responses = "^0.18.0"
-anyio = ">=4.0.0"
-tblib = "^1.7.0"
-plotly = ">=5.14.0, <5.15.0"
-async-asgi-testclient = "^1.4.11"
-click = "=8.1.3"
-
-[tool.poetry.dependencies.create-dara-app]
-version = "=1.10.6"
-optional = true
-
-[tool.poetry.dependencies.dara-components]
-version = "=1.10.6"
-optional = true
-
-[tool.poetry.dependencies.uvicorn]
-version = "^0.22.0"
-
-[tool.poetry.dev-dependencies]
-isort = "^5.10.1"
-pylint = "^3.2.3"
-types-croniter = "^1.0.10"
-pytest-timeout = "^2.1.0"
-bandit = "^1.7.5"
-pytest = "^7.0.0"
-freezegun = "^1.2.2"
-types-requests = "^2.28.1"
-blue = "^0.9.1"
-mypy = "^1.6.0"
-requests = ">=2.25.1, <3.0.0"
-
-[tool.poetry.dev-dependencies.create-dara-app]
-path = "packages/create-dara-app"
-develop = true
->>>>>>> c2a8bd47
 
 [tool.poetry.dev-dependencies.dara-core]
 path = "packages/dara-core"
 develop = true
 
-<<<<<<< HEAD
 [tool.poetry.dev-dependencies.create-dara-app]
 path = "packages/create-dara-app"
 develop = true
@@ -156,9 +82,6 @@
 [tool.poetry.dev-dependencies.dara-components]
 path = "packages/dara-components"
 develop = true
-=======
-[tool.poetry.dev-dependencies.dara-components]
-path = "packages/dara-components"
-develop = true
-[tool.borg.scripts]
->>>>>>> c2a8bd47
+
+[build-system]
+requires = ["poetry"]