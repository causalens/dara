{
  "npmClient": "pnpm",
<<<<<<< HEAD
  "version": "1.20.0",
=======
  "version": "1.20.1-alpha.1",
>>>>>>> 790724f4
  "packages": [
    "packages/*"
  ],
  "$schema": "node_modules/lerna/schemas/lerna-schema.json"
}<|MERGE_RESOLUTION|>--- conflicted
+++ resolved
@@ -1,10 +1,6 @@
 {
   "npmClient": "pnpm",
-<<<<<<< HEAD
-  "version": "1.20.0",
-=======
   "version": "1.20.1-alpha.1",
->>>>>>> 790724f4
   "packages": [
     "packages/*"
   ],
