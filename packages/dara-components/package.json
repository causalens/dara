--- conflicted
+++ resolved
@@ -26,16 +26,10 @@
   "license": "Apache-2.0",
   "prettier": "@darajs/prettier-config",
   "devDependencies": {
-<<<<<<< HEAD
     "@babel/core": "^7.17.5",
-    "@darajs/eslint-config": "~1.2.0",
-    "@darajs/prettier-config": "~1.2.0",
-    "@darajs/stylelint-config": "~1.2.0",
-=======
     "@darajs/eslint-config": "~1.2.1",
     "@darajs/prettier-config": "~1.2.1",
     "@darajs/stylelint-config": "~1.2.1",
->>>>>>> 491aa62c
     "@testing-library/react-hooks": "^3.4.2",
     "@types/lodash": "^4.14.155",
     "@types/react": "^18.2.6",
