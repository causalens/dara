--- conflicted
+++ resolved
@@ -4,12 +4,9 @@
 
 ## NEXT
 
-<<<<<<< HEAD
 -   Added support for tiered layout in `FcoseLayout`, `PlanarLayout`, `SpringLayout` and `MarketingLayout`. It allows for nodes to be placed on tiers following some hierarchy and to further define requirements of nodes positions within that tier.
 -   If `TimeSeriesCausalGraph` object is passed to `CausalGraphViewer` and no tiers are defines, it will use `time_lag` and `variable_name` to define the `order_nodes_by` and `group` respectively. 
-=======
 -   Added `simultaneous_edge_node_selection` to `CausalGraphViewer`, when set to True, the selected node will not be reset when an edge is chosen and vice versa.
->>>>>>> baceb5ee
 
 ## 1.5.2
 
