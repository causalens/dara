---
title: Changelog
---

<<<<<<< HEAD
## NEXT

-   Updating default theme for `Bokeh` and `Plotly` so that background is transparent by default.
=======
## 1.8.3

-   `CausalGraphViewer` now only recalculates its layout on resize of the graph window if the graph is not in focus.
-   Fixed an issue where `Select(..., multiselect=True)` would cause excessive rerenders and degrade performance when
then number of items in the select was large.
>>>>>>> 66bffedb

## 1.8.2

-   Fix type of `default_legends` in `CausalGraphViewer` and `VisualEdgeEncoder` to reflect that it does not accept `None`.
-   Fixed an issue where empty `Chat` component caused an error due to having undefined length.

## 1.8.1

-   `Chat` component now shows the user who has written a message
-   `Chat` component now displays its messages content as `Markdown`.
-   It is now possible to add a callback to your configuration for when a message is sent in `Chat` component, an example can be found below:

```python
from dara.core.configuration import ConfigurationBuilder
from dara.components.smart.chat import NewMessageBody, ChatConfig


def example_callback(payload: NewMessageBody):
    print('New message received!')
    print(payload)

config = ConfigurationBuilder()
config.add_configuration(ChatConfig(on_new_message=example_callback))
```

## 1.8.0

-   In `Chat` messages, changed `timestamp` prop to be divided into two `created_at` and `updated_at`.
-   Added "(edited)" indicator to the messages which have been edited in the `Chat` component.
-   `Chat` will now send a message when `Enter` is pressed by the user.
-   `Chat` now shows a disabled state for the `Send` button if the message to be sent is empty.

## 1.7.7

-   Fixed an issue where if `EditorMode` was not defined edges were always added as undirected.
-   Fixed an issue where graph rendering would enter an infinite loop and cause crashes in some circumstances.

## 1.7.6

-   Fixed an issue where if a word was too long, such as in an url, the `Chat` message would overflow instead of wrap.
-   Fixed an issue where in `Chat` component if a newline character was added to a comment, on subsequent reloads it would show '/n' in the message.

## 1.7.5

-   Added new `Chat` component. It can be added to any page to display a chat interface where users can add comments about their apps.
-   Fixed an issue with `NumericInput` where one could not enter decimal numbers ending in 0.
-   Fixed an issue where one was not able to type a negative number in `NumericInput` unless they started with the number before adding the sign.
-   Graph layout is now recalculated after every resize of the graph window detected, preventing scenarios where the initially computed layout is not optimal for the new window size due to a sudden graph pane resize
-   Zooming the graph with mousewheel is now disabled by default and requires first focusing the graph by clicking on it. This is to prevent accidental zooming when scrolling through the page. The previous behaviour can be restored by setting `require_focus_to_zoom` prop to False.
-   Fixed issues with graph viewer tooltip appearing even over parts of the graph which are not currently visible on the screen.
-   Updated so that `TimeSeriesCausalGraph` now only adds to layers nodes which have at least one other node with the same `variable_name`.
-   Updated so that is `PlanarLayout` is chosen we do not add the tiers for `TimeSeriesCausalGraph`.
-   Fixed an issue where one could not add nodes to a `TimeSeriesCausalGraph`.

## 1.7.2

-   Internal (JS): `UploadDropzone` now uses `RequestExtras` to pass additional headers to the upload request.
-   `UploadDropzone` now has `enable_paste` prop to conditionally activate paste functionality, allowing for more customizable behavior. By default, pasting text directly into the `UploadDropzone` is now disabled, requiring explicit activation via the `enable_paste` prop.

## 1.7.0

-   Added a new prop `default_legends` to `CausalGraphViewer` and `VisualEdgeEncoder` which allows the user to update the default legends that appear for each `editor_mode`.
-   Improved typing of `additional_legends`, and added the ability to add nodes as a legend item.

## 1.6.4

-   **Backported** Internal (JS): `UploadDropzone` now uses `RequestExtras` to pass additional headers to the upload request.
-   **Backported** `UploadDropzone` now has `enable_paste` prop to conditionally activate paste functionality, allowing for more customizable behavior. By default, pasting text directly into the `UploadDropzone` is now disabled, requiring explicit activation via the `enable_paste` prop.

## 1.6.2

-   Added `zeroline` default color to `Plotly` theme.

## 1.6.0

**Graphs**
-   Added support for tiered layout in `FcoseLayout`, `PlanarLayout`, `SpringLayout` and `MarketingLayout`. It allows for nodes to be placed on tiers following some hierarchy and to further define requirements of nodes positions within that tier.
-   If `TimeSeriesCausalGraph` object is passed to `CausalGraphViewer` and no tiers are defines, it will use `time_lag` and `variable_name` to define the `order_nodes_by` and `group` respectively.
-   Added `simultaneous_edge_node_selection` to `CausalGraphViewer`, when set to True, the selected node will not be reset when an edge is chosen and vice versa.
-   Added `layering_algorithm` prop to `PlanarLayout`. This allows users to choose between `LayeringAlgorithm.SIMPLEX` and `LayeringAlgorithm.LONGEST_PATH` for the layering step of the d3-dag sugyiama algorithm.

**Plotting**
-   Set `Bokeh` default `min-height` and `min-width` to `350px`.

**Common**
-   **Renamed:** `align-items` to `align` in `Grid.Column` to be more consistent with other layout components.
-   Added `justify` and `align` shortcut props to `Card`, `Modal`, `Form`, `Grid`, `Grid.Row`, `Grid.Column`.
-   Fixed an issue where if setting an initial number value to `Select` and it had a list of `Item`s, then the value showed was the number instead of the corresponding label to that value.
-   Fixed an issue where if selecting the start or end date in a `Datepicker` always resulted in the user selecting the whole range instead of the selected input.
-   `Button` text now uses `blue1` color.

## 1.5.2

-   Fixed an issue where dragging nodes too quickly in `CausalGraphViewer` would cause the node drag to stop working
-   Fixed an issue where `Soft Directed` edge was not shown in the legend of `VisualEdgeEncoder`

## 1.5.1

-   Updated plotting palettes to support 1 or 2 colors as well as 3+.

## 1.5.0

-   Fixed an issue where `Anchor` and `Image` component would not handle relative links correctly when ran in an app with a custom base URL (e.g. in an iframe).
-   Fixed an issue where `CausalGraphViewer` did not accept a `dict` of a `CausalGraph`.
-   Added support for `cai_causal_graph.causal_graph.Skeleton` in `CausalGraphViewer`.

## 1.4.6

-   Updated `EdgeConstraintType` to comply to `0.3.0` of `cai-causal-graph`.
-   `EdgeEncoder` now supports `SOFT_DIRECTED` edge constraint types, displaying a different arrow with a semi-circle tip
-   `CausalGraphViewer` components now properly include `source` and `destination` fields in edge data output as serialized node data rather than their identifiers
-   Updated so that if no `editor_mode` is passed to `CausalGraphViewer`, then it checks if graph is DAG, if so `editor_mode` defaults to `EditorMode.DEFAULT`, else defaults to `EditorMode.PAG`. However if `graph_layout` is `PlanarLayout` then it will always be set to `EditorMode.DEFAULT`

## 1.4.5

-   Changed `Plotly` default `min-height` to be `350px`.
-   Changed default font-sizes for `Bokeh` and `Plotly` components to use `16px` for title, and `14px` for axis labels, legends and tooltips.
-   Reduced default `Plotly` margins. Update default tooltip background color to be grey.
-   Fixed an issue where if `RadioGroup` had a `value` of an empty `Variable` that that `Variable` would not update.

## 1.4.4

-   Fixed an issue where Plotly could have a jittery behaviour on Notebooks.
-   Added a default `min-height` of `200px` for `Plotly`, this can be overwritten by setting the `min_height` prop or by passing `raw_css`.
-   Fixed an issue where Plotly's hover did not use the correct font.

## 1.4.2

-   Fixed an issue where `Input` of type number displayed zero instead of null when null value was set.

## 1.4.1

-   Fixed issue where in some cases if `Input` of type number value variable was update outside the component, the value would not show.

## 1.4.0

-   Added support for displaying a `value` in `Select` that may not be part of the `items` list.

## 1.3.2

-   Fixed an issue where `Table` would always overflow
-   Fixed an issue where `NaN` was not handled in `Input` with `type=number`
-   Fixed an issue where one could not set `margin` to `Text` component
-   Fixed an issue where `Input` with `type='number'` width could not be changed.
-   Fixed an issue where `Input` with `type='number'` overflowed when hovered.
-   Fixed an issue where `Input` with `type='number'` did not take full space available to it.
-   Fixed an issue where `Datepicker` could be overlapped by other components in a horizontal container.
-   Fixed an issue where `Select`'s (with `multiselect=True`) input took too much space

## 1.2.3

-   **Backported** Fixed an issue where `Table` would always overflow
-   **Backported** Fixed an issue where `NaN` was not handled in `Input` with `type=number`
-   **Backported** Fixed an issue where one could not set `margin` to `Text` component
-   **Backported** Fixed an issue where `Input` with `type='number'` width could not be changed.
-   **Backported** Fixed an issue where `Input` with `type='number'` overflowed when hovered.
-   **Backported** Fixed an issue where `Input` with `type='number'` did not take full space available to it.
-   **Backported** Fixed an issue where `Datepicker` could be overlapped by other components in a horizontal container.
-   **Backported** Fixed an issue where `Select`'s (with `multiselect=True`) input took too much space

## 1.1.10

-   Internal: `parseLayoutDefinition` and `GraphLayoutDefinition` are now exposed on js side `CausalGraph` object can now accept extras.

## 1.1.9

-   Fixed an issue where `Table` search bar was hidden by the table itself
-   Fixed an issue where `Datepicker` in controlled mode would sometimes end up in an infinite loop.
-   Fixed an issue where `Datepicker` if range was given did not show end year in the select.
-   Fixed an issue where `Table` column resizing would not affect cell width.

## 1.1.8

-   Fixed an issue where `Table` did not return the correct index row when sorted
-   Fixed an issue where `Table` selection was not persistent. This can now be achieved by passing a `Variable` to `selected_indices` with the `persist_value=True` flag

## 1.1.7

-   Internal: store upload resolvers in a separate registry

## 1.0.1

-   Fixed an issue where `Switch` would not be aligned by default with other components
-   Fixed an issue where `Select` did not accept `items` containing a `DerivedVariable` with a list of strings.

## 1.0.0-a.1

-   Initial release<|MERGE_RESOLUTION|>--- conflicted
+++ resolved
@@ -2,17 +2,14 @@
 title: Changelog
 ---
 
-<<<<<<< HEAD
 ## NEXT
 
 -   Updating default theme for `Bokeh` and `Plotly` so that background is transparent by default.
-=======
 ## 1.8.3
 
 -   `CausalGraphViewer` now only recalculates its layout on resize of the graph window if the graph is not in focus.
 -   Fixed an issue where `Select(..., multiselect=True)` would cause excessive rerenders and degrade performance when
 then number of items in the select was large.
->>>>>>> 66bffedb
 
 ## 1.8.2
 
