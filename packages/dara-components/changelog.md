---
title: Changelog
---

## NEXT

-   Renamed `align-items` to `align` in `Grid.Column` to be more consistent with other layout components.
-   Added `justify` and `align` shortcut props to `Card`, `Modal`, `Form`, `Grid`, `Grid.Row`, `Grid.Column`.
-   Added support for tiered layout in `FcoseLayout`, `PlanarLayout`, `SpringLayout` and `MarketingLayout`. It allows for nodes to be placed on tiers following some hierarchy and to further define requirements of nodes positions within that tier.
-   If `TimeSeriesCausalGraph` object is passed to `CausalGraphViewer` and no tiers are defines, it will use `time_lag` and `variable_name` to define the `order_nodes_by` and `group` respectively. 
-   Added `simultaneous_edge_node_selection` to `CausalGraphViewer`, when set to True, the selected node will not be reset when an edge is chosen and vice versa.
<<<<<<< HEAD
-   Fixed an issue where if setting an initial number value to `Select` and it had a list of `Item`s, then the value showed was the number instead of the corresponding label to that value.
=======
-   Set `Bokeh` default `min-height` and `min-width` to `350px`.
>>>>>>> 9931b9c2

## 1.5.2

-   Fixed an issue where dragging nodes too quickly in `CausalGraphViewer` would cause the node drag to stop working
-   Fixed an issue where `Soft Directed` edge was not shown in the legend of `VisualEdgeEncoder`

## 1.5.1

-   Updated plotting palettes to support 1 or 2 colors as well as 3+.

## 1.5.0

-   Fixed an issue where `Anchor` and `Image` component would not handle relative links correctly when ran in an app with a custom base URL (e.g. in an iframe).
-   Fixed an issue where `CausalGraphViewer` did not accept a `dict` of a `CausalGraph`.
-   Added support for `cai_causal_graph.causal_graph.Skeleton` in `CausalGraphViewer`.

## 1.4.6

-   Updated `EdgeConstraintType` to comply to `0.3.0` of `cai-causal-graph`.
-   `EdgeEncoder` now supports `SOFT_DIRECTED` edge constraint types, displaying a different arrow with a semi-circle tip
-   `CausalGraphViewer` components now properly include `source` and `destination` fields in edge data output as serialized node data rather than their identifiers
-   Updated so that if no `editor_mode` is passed to `CausalGraphViewer`, then it checks if graph is DAG, if so `editor_mode` defaults to `EditorMode.DEFAULT`, else defaults to `EditorMode.PAG`. However if `graph_layout` is `PlanarLayout` then it will always be set to `EditorMode.DEFAULT`

## 1.4.5

-   Changed `Plotly` default `min-height` to be `350px`.
-   Changed default font-sizes for `Bokeh` and `Plotly` components to use `16px` for title, and `14px` for axis labels, legends and tooltips.
-   Reduced default `Plotly` margins. Update default tooltip background color to be grey.
-   Fixed an issue where if `RadioGroup` had a `value` of an empty `Variable` that that `Variable` would not update.

## 1.4.4

-   Fixed an issue where Plotly could have a jittery behaviour on Notebooks.
-   Added a default `min-height` of `200px` for `Plotly`, this can be overwritten by setting the `min_height` prop or by passing `raw_css`.
-   Fixed an issue where Plotly's hover did not use the correct font.

## 1.4.2

-   Fixed an issue where `Input` of type number displayed zero instead of null when null value was set.

## 1.4.1

-   Fixed issue where in some cases if `Input` of type number value variable was update outside the component, the value would not show.

## 1.4.0

-   Added support for displaying a `value` in `Select` that may not be part of the `items` list.

## 1.3.2

-   Fixed an issue where `Table` would always overflow
-   Fixed an issue where `NaN` was not handled in `Input` with `type=number`
-   Fixed an issue where one could not set `margin` to `Text` component
-   Fixed an issue where `Input` with `type='number'` width could not be changed.
-   Fixed an issue where `Input` with `type='number'` overflowed when hovered.
-   Fixed an issue where `Input` with `type='number'` did not take full space available to it.
-   Fixed an issue where `Datepicker` could be overlapped by other components in a horizontal container.
-   Fixed an issue where `Select`'s (with `multiselect=True`) input took too much space

## 1.2.3

-   **Backported** Fixed an issue where `Table` would always overflow
-   **Backported** Fixed an issue where `NaN` was not handled in `Input` with `type=number`
-   **Backported** Fixed an issue where one could not set `margin` to `Text` component
-   **Backported** Fixed an issue where `Input` with `type='number'` width could not be changed.
-   **Backported** Fixed an issue where `Input` with `type='number'` overflowed when hovered.
-   **Backported** Fixed an issue where `Input` with `type='number'` did not take full space available to it.
-   **Backported** Fixed an issue where `Datepicker` could be overlapped by other components in a horizontal container.
-   **Backported** Fixed an issue where `Select`'s (with `multiselect=True`) input took too much space

## 1.1.10

-   Internal: `parseLayoutDefinition` and `GraphLayoutDefinition` are now exposed on js side `CausalGraph` object can now accept extras.

## 1.1.9

-   Fixed an issue where `Table` search bar was hidden by the table itself
-   Fixed an issue where `Datepicker` in controlled mode would sometimes end up in an infinite loop.
-   Fixed an issue where `Datepicker` if range was given did not show end year in the select.
-   Fixed an issue where `Table` column resizing would not affect cell width.

## 1.1.8

-   Fixed an issue where `Table` did not return the correct index row when sorted
-   Fixed an issue where `Table` selection was not persistent. This can now be achieved by passing a `Variable` to `selected_indices` with the `persist_value=True` flag

## 1.1.7

-   Internal: store upload resolvers in a separate registry

## 1.0.1

-   Fixed an issue where `Switch` would not be aligned by default with other components
-   Fixed an issue where `Select` did not accept `items` containing a `DerivedVariable` with a list of strings.

## 1.0.0-a.1

-   Initial release<|MERGE_RESOLUTION|>--- conflicted
+++ resolved
@@ -9,11 +9,8 @@
 -   Added support for tiered layout in `FcoseLayout`, `PlanarLayout`, `SpringLayout` and `MarketingLayout`. It allows for nodes to be placed on tiers following some hierarchy and to further define requirements of nodes positions within that tier.
 -   If `TimeSeriesCausalGraph` object is passed to `CausalGraphViewer` and no tiers are defines, it will use `time_lag` and `variable_name` to define the `order_nodes_by` and `group` respectively. 
 -   Added `simultaneous_edge_node_selection` to `CausalGraphViewer`, when set to True, the selected node will not be reset when an edge is chosen and vice versa.
-<<<<<<< HEAD
 -   Fixed an issue where if setting an initial number value to `Select` and it had a list of `Item`s, then the value showed was the number instead of the corresponding label to that value.
-=======
 -   Set `Bokeh` default `min-height` and `min-width` to `350px`.
->>>>>>> 9931b9c2
 
 ## 1.5.2
 
