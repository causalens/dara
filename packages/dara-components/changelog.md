--- conflicted
+++ resolved
@@ -4,11 +4,8 @@
 
 ## NEXT
 
-<<<<<<< HEAD
--  The `pixi.js` dependency is now lazy-loaded from CDN upon first use, decreasing the required bundle size from ~8.3MB to ~6.9MB
-=======
+- The `pixi.js` dependency is now lazy-loaded from CDN upon first use, decreasing the required bundle size from ~8.3MB to ~6.9MB
 - Fixed an issue where images included in the `Markdown` component would not work correctly when running the app behind a proxy, i.e. with a custom base url
->>>>>>> 2f0a821e
 
 ## 1.20.1
  - Add flag `suppress_click_events_for_selection` and `onselect_row` event to the table which makes sure that selection can work along with onClickRow even if they do something different, i.e.
