--- conflicted
+++ resolved
@@ -4,14 +4,11 @@
 
 ## NEXT
 
-<<<<<<< HEAD
 -   Renamed `align-items` to `align` in `Grid.Column` to be more consistent with other layout components.
 -   Added `justify` and `align` shortcut props to `Card`, `Modal`, `Form`, `Grid`, `Grid.Row`, `Grid.Column`.
-=======
 -   Added support for tiered layout in `FcoseLayout`, `PlanarLayout`, `SpringLayout` and `MarketingLayout`. It allows for nodes to be placed on tiers following some hierarchy and to further define requirements of nodes positions within that tier.
 -   If `TimeSeriesCausalGraph` object is passed to `CausalGraphViewer` and no tiers are defines, it will use `time_lag` and `variable_name` to define the `order_nodes_by` and `group` respectively. 
 -   Added `simultaneous_edge_node_selection` to `CausalGraphViewer`, when set to True, the selected node will not be reset when an edge is chosen and vice versa.
->>>>>>> 0dded8ba
 
 ## 1.5.2
 
