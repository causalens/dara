---
title: Changelog
---

## NEXT

<<<<<<< HEAD
- Fixed `UploadDropzone` error messages to properly distinguish between wrong file types and multiple files.
=======
-  Fixed an issue with `CodeEditor`, `Input`, `Select`, `Textarea` components where they would bubble up Enter keypresses when confirming composition using IME input
>>>>>>> 66b107a1

## 1.16.17

-  Fixed a regression where outside updates to a `Variable` connected to `Slider` would not be reflected in the slider's value

## 1.16.16

-  Fixed an issue where `Slider` would malfunction when dynamically its domain/step so that its current value falls outside of a valid step. Internal implementation now uses `react-aria-components`
-  Added `thumb_labels` prop to `Slider` to allow for custom labels for the slider's thumbs displayed when using input alternative

## 1.16.12

-  Internal: re-export `@codemirror` packages to solve duplication of CM dependencies across UMD bundles

## 1.16.6

-  Added a new improved `UiCodeEditor` implementation into this package directly, superseding the old `@darajs/ui-code-editor` package.

## 1.16.5

-  Fixed `UploadDropzone` component `resolver` field type hinting.

## 1.16.2

-  Fixed an issue where `cai_causal_graph`'s `Node` wasn't serialized in `VisualEdgeEncoder` component.

## 1.16.1

-  Fixed an issue where `AccordionItem` wouldn't serialize its children properly

## 1.15.4

-  Fixed an issue where `Slider` component would not raise on invalid domain values where step was inferred.

## 1.15.3

-  Fixed an issue where `Plotly` component would shrink to zero width in a vertical flex container with `align-items` set to any value other than `stretch`

## 1.14.8

-  Clarified `Variable` usage in the docs of some components.

## 1.14.3

-   Added the `language` prop to the `CodeEditor` component to allow for setting the language of the code editor.

## 1.14.0

-   Fixed an issue where `Plotly`'s figure native `height` and `width` were not obeyed by component.

## 1.13.1

-   Fixed an issue where `Table` would sometimes convert timestamps in seconds as if they were in milliseconds.
-   Fixed an issue where `CheckboxGroup` could not have an `undefined` value.
-   Fixed an issue where `Plotly` in some cases would not pick up colors from dara theme by default.

## 1.12.3

-   Fixed an issue where `Table` filters and column sorting would not work correctly due to a prefix in column names.

## 1.12.2

-   Fixed an issue where `Table` cells would not render due to `/schema` GET request failing.

## 1.12.1

-   Fixed invisible boolean values in `Table` cells.
-   `Table` now automatically renders all index columns from the DataFrame and expands hierarchical columns.

## 1.11.5

-   Visual tweaks to `Chat` component.

## 1.11.4

-   Updated `Code` component to support copy to clipboard functionality.
-   Updated `Code` component default themes.
-   Updated `Code` component to display current language.

## 1.10.6

-   Increased performance for initial render of `CausalGraphViewer` by up to 2x
-   Increased performance when updating large graphs in `CausalGraphViewer` by up to 50x

## 1.10.4

-   Fixed an issue where `Input` of type number would return `NaN` instead of `None` within actions.

## 1.10.3

-   Fixed an issue where `onchange` would not fire for `Input` and `Textarea` components in some cases
-   Fixed and issue where the nodes could escape their containers in grouping layouts.

## 1.10.0

-   Added support for grouping layout in `FcoseLayout` and `SpringLayout`. It allows for nodes to be placed on groups/clusters which can be collapsed/expanded in order to simplify large graphs to the user whilst still allowing them to see the full picture.

## 1.9.5

-   Increased performance of various `Select` and `Datepicker` components in large lists by up to 485x.
-   Fixed a crash when `selected_items=None` was passed to `Select(multiselect=True, ...)`.

## 1.9.4

-   Revert: "Remove redundant `None` properties when serializing components to JSON". This will be brought back in a future minor release

## 1.9.3

-   Allow components to receive `None` as one of their `children`
-   Remove redundant `None` properties when serializing components to JSON
-   Fix an issue where `Select` component would error out in few rare cases

## 1.9.2

-   Fixed an issue with `Card` where its content would render with zero height in some scenarios due to a missing `flex-grow` property.
-   Clarified docs for `CausalGraphViewer`'s `editor_mode` prop.
-   Fixed an issue where the `CausalGraphViewer` would error if the graph was empty in some cases
-   Added a new 'Save as Image' button to the `CausalGraphViewer` UI to download the currently displayed graph pane as a high-resolution PNG image.
-   Fixed an issue where `value` of `Select(multiselect=True, ...)` value would not be displayed even when it's outside the items list.

## 1.8.6

-   Fixed an issue where `Chat` button looked off centre on different base font size apps.
-   Fixed an issue where if parent hugged content `NodeHierarchyBuilder` would always scroll.
-   Fixed an issue where `CausalGraphViewer`'s `FcoseLayout` would crash when an array of array of nodes was passed to tiers which included a node that did not exist on the graph.
-   Fixed an issue where other `Select` component types would degrade performance with large number of items (`multiselect=True` has been fixed in v1.8.3).

## 1.8.5

-   Internal (JS): Updated `Markdown` to use `dara-ui`'s component.
-   Updating default theme for `Bokeh` and `Plotly` so that background is transparent by default.
-   `Chat` component button is now attached to the container it was added in instead of the page. This means it is now possible to add multiple chat components in a page.

## 1.8.3

-   `CausalGraphViewer` now only recalculates its layout on resize of the graph window if the graph is not in focus.
-   Fixed an issue where `Select(..., multiselect=True)` would cause excessive rerenders and degrade performance when
    then number of items in the select was large.

## 1.8.2

-   Fix type of `default_legends` in `CausalGraphViewer` and `VisualEdgeEncoder` to reflect that it does not accept `None`.
-   Fixed an issue where empty `Chat` component caused an error due to having undefined length.

## 1.8.1

-   `Chat` component now shows the user who has written a message
-   `Chat` component now displays its messages content as `Markdown`.
-   It is now possible to add a callback to your configuration for when a message is sent in `Chat` component, an example can be found below:

```python
from dara.core.configuration import ConfigurationBuilder
from dara.components.smart.chat import NewMessageBody, ChatConfig


def example_callback(payload: NewMessageBody):
    print('New message received!')
    print(payload)

config = ConfigurationBuilder()
config.add_configuration(ChatConfig(on_new_message=example_callback))
```

## 1.8.0

-   In `Chat` messages, changed `timestamp` prop to be divided into two `created_at` and `updated_at`.
-   Added "(edited)" indicator to the messages which have been edited in the `Chat` component.
-   `Chat` will now send a message when `Enter` is pressed by the user.
-   `Chat` now shows a disabled state for the `Send` button if the message to be sent is empty.

## 1.7.7

-   Fixed an issue where if `EditorMode` was not defined edges were always added as undirected.
-   Fixed an issue where graph rendering would enter an infinite loop and cause crashes in some circumstances.

## 1.7.6

-   Fixed an issue where if a word was too long, such as in an url, the `Chat` message would overflow instead of wrap.
-   Fixed an issue where in `Chat` component if a newline character was added to a comment, on subsequent reloads it would show '/n' in the message.

## 1.7.5

-   Added new `Chat` component. It can be added to any page to display a chat interface where users can add comments about their apps.
-   Fixed an issue with `NumericInput` where one could not enter decimal numbers ending in 0.
-   Fixed an issue where one was not able to type a negative number in `NumericInput` unless they started with the number before adding the sign.
-   Graph layout is now recalculated after every resize of the graph window detected, preventing scenarios where the initially computed layout is not optimal for the new window size due to a sudden graph pane resize
-   Zooming the graph with mousewheel is now disabled by default and requires first focusing the graph by clicking on it. This is to prevent accidental zooming when scrolling through the page. The previous behaviour can be restored by setting `require_focus_to_zoom` prop to False.
-   Fixed issues with graph viewer tooltip appearing even over parts of the graph which are not currently visible on the screen.
-   Updated so that `TimeSeriesCausalGraph` now only adds to layers nodes which have at least one other node with the same `variable_name`.
-   Updated so that is `PlanarLayout` is chosen we do not add the tiers for `TimeSeriesCausalGraph`.
-   Fixed an issue where one could not add nodes to a `TimeSeriesCausalGraph`.

## 1.7.2

-   Internal (JS): `UploadDropzone` now uses `RequestExtras` to pass additional headers to the upload request.
-   `UploadDropzone` now has `enable_paste` prop to conditionally activate paste functionality, allowing for more customizable behavior. By default, pasting text directly into the `UploadDropzone` is now disabled, requiring explicit activation via the `enable_paste` prop.

## 1.7.0

-   Added a new prop `default_legends` to `CausalGraphViewer` and `VisualEdgeEncoder` which allows the user to update the default legends that appear for each `editor_mode`.
-   Improved typing of `additional_legends`, and added the ability to add nodes as a legend item.

## 1.6.4

-   **Backported** Internal (JS): `UploadDropzone` now uses `RequestExtras` to pass additional headers to the upload request.
-   **Backported** `UploadDropzone` now has `enable_paste` prop to conditionally activate paste functionality, allowing for more customizable behavior. By default, pasting text directly into the `UploadDropzone` is now disabled, requiring explicit activation via the `enable_paste` prop.

## 1.6.2

-   Added `zeroline` default color to `Plotly` theme.

## 1.6.0

**Graphs**

-   Added support for tiered layout in `FcoseLayout`, `PlanarLayout`, `SpringLayout` and `MarketingLayout`. It allows for nodes to be placed on tiers following some hierarchy and to further define requirements of nodes positions within that tier.
-   If `TimeSeriesCausalGraph` object is passed to `CausalGraphViewer` and no tiers are defines, it will use `time_lag` and `variable_name` to define the `order_nodes_by` and `group` respectively.
-   Added `simultaneous_edge_node_selection` to `CausalGraphViewer`, when set to True, the selected node will not be reset when an edge is chosen and vice versa.
-   Added `layering_algorithm` prop to `PlanarLayout`. This allows users to choose between `LayeringAlgorithm.SIMPLEX` and `LayeringAlgorithm.LONGEST_PATH` for the layering step of the d3-dag sugyiama algorithm.

**Plotting**

-   Set `Bokeh` default `min-height` and `min-width` to `350px`.

**Common**

-   **Renamed:** `align-items` to `align` in `Grid.Column` to be more consistent with other layout components.
-   Added `justify` and `align` shortcut props to `Card`, `Modal`, `Form`, `Grid`, `Grid.Row`, `Grid.Column`.
-   Fixed an issue where if setting an initial number value to `Select` and it had a list of `Item`s, then the value showed was the number instead of the corresponding label to that value.
-   Fixed an issue where if selecting the start or end date in a `Datepicker` always resulted in the user selecting the whole range instead of the selected input.
-   `Button` text now uses `blue1` color.

## 1.5.2

-   Fixed an issue where dragging nodes too quickly in `CausalGraphViewer` would cause the node drag to stop working
-   Fixed an issue where `Soft Directed` edge was not shown in the legend of `VisualEdgeEncoder`

## 1.5.1

-   Updated plotting palettes to support 1 or 2 colors as well as 3+.

## 1.5.0

-   Fixed an issue where `Anchor` and `Image` component would not handle relative links correctly when ran in an app with a custom base URL (e.g. in an iframe).
-   Fixed an issue where `CausalGraphViewer` did not accept a `dict` of a `CausalGraph`.
-   Added support for `cai_causal_graph.causal_graph.Skeleton` in `CausalGraphViewer`.

## 1.4.6

-   Updated `EdgeConstraintType` to comply to `0.3.0` of `cai-causal-graph`.
-   `EdgeEncoder` now supports `SOFT_DIRECTED` edge constraint types, displaying a different arrow with a semi-circle tip
-   `CausalGraphViewer` components now properly include `source` and `destination` fields in edge data output as serialized node data rather than their identifiers
-   Updated so that if no `editor_mode` is passed to `CausalGraphViewer`, then it checks if graph is DAG, if so `editor_mode` defaults to `EditorMode.DEFAULT`, else defaults to `EditorMode.PAG`. However if `graph_layout` is `PlanarLayout` then it will always be set to `EditorMode.DEFAULT`

## 1.4.5

-   Changed `Plotly` default `min-height` to be `350px`.
-   Changed default font-sizes for `Bokeh` and `Plotly` components to use `16px` for title, and `14px` for axis labels, legends and tooltips.
-   Reduced default `Plotly` margins. Update default tooltip background color to be grey.
-   Fixed an issue where if `RadioGroup` had a `value` of an empty `Variable` that that `Variable` would not update.

## 1.4.4

-   Fixed an issue where Plotly could have a jittery behaviour on Notebooks.
-   Added a default `min-height` of `200px` for `Plotly`, this can be overwritten by setting the `min_height` prop or by passing `raw_css`.
-   Fixed an issue where Plotly's hover did not use the correct font.

## 1.4.2

-   Fixed an issue where `Input` of type number displayed zero instead of null when null value was set.

## 1.4.1

-   Fixed issue where in some cases if `Input` of type number value variable was update outside the component, the value would not show.

## 1.4.0

-   Added support for displaying a `value` in `Select` that may not be part of the `items` list.

## 1.3.2

-   Fixed an issue where `Table` would always overflow
-   Fixed an issue where `NaN` was not handled in `Input` with `type=number`
-   Fixed an issue where one could not set `margin` to `Text` component
-   Fixed an issue where `Input` with `type='number'` width could not be changed.
-   Fixed an issue where `Input` with `type='number'` overflowed when hovered.
-   Fixed an issue where `Input` with `type='number'` did not take full space available to it.
-   Fixed an issue where `Datepicker` could be overlapped by other components in a horizontal container.
-   Fixed an issue where `Select`'s (with `multiselect=True`) input took too much space

## 1.2.3

-   **Backported** Fixed an issue where `Table` would always overflow
-   **Backported** Fixed an issue where `NaN` was not handled in `Input` with `type=number`
-   **Backported** Fixed an issue where one could not set `margin` to `Text` component
-   **Backported** Fixed an issue where `Input` with `type='number'` width could not be changed.
-   **Backported** Fixed an issue where `Input` with `type='number'` overflowed when hovered.
-   **Backported** Fixed an issue where `Input` with `type='number'` did not take full space available to it.
-   **Backported** Fixed an issue where `Datepicker` could be overlapped by other components in a horizontal container.
-   **Backported** Fixed an issue where `Select`'s (with `multiselect=True`) input took too much space

## 1.1.10

-   Internal: `parseLayoutDefinition` and `GraphLayoutDefinition` are now exposed on js side `CausalGraph` object can now accept extras.

## 1.1.9

-   Fixed an issue where `Table` search bar was hidden by the table itself
-   Fixed an issue where `Datepicker` in controlled mode would sometimes end up in an infinite loop.
-   Fixed an issue where `Datepicker` if range was given did not show end year in the select.
-   Fixed an issue where `Table` column resizing would not affect cell width.

## 1.1.8

-   Fixed an issue where `Table` did not return the correct index row when sorted
-   Fixed an issue where `Table` selection was not persistent. This can now be achieved by passing a `Variable` to `selected_indices` with the `persist_value=True` flag

## 1.1.7

-   Internal: store upload resolvers in a separate registry

## 1.0.1

-   Fixed an issue where `Switch` would not be aligned by default with other components
-   Fixed an issue where `Select` did not accept `items` containing a `DerivedVariable` with a list of strings.

## 1.0.0-a.1

-   Initial release<|MERGE_RESOLUTION|>--- conflicted
+++ resolved
@@ -4,11 +4,8 @@
 
 ## NEXT
 
-<<<<<<< HEAD
-- Fixed `UploadDropzone` error messages to properly distinguish between wrong file types and multiple files.
-=======
 -  Fixed an issue with `CodeEditor`, `Input`, `Select`, `Textarea` components where they would bubble up Enter keypresses when confirming composition using IME input
->>>>>>> 66b107a1
+-  Fixed `UploadDropzone` error messages to properly distinguish between wrong file types and multiple files.
 
 ## 1.16.17
 
