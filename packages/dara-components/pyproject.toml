[build-system]
build-backend = "poetry.core.masonry.api"
requires = ["poetry-core>=1.0.0"]

[tool.anthology.scripts]
format = "poetry run ruff check --select I --fix --unsafe-fixes . && poetry run ruff format ."
format-check = "poetry run ruff check --select I . && poetry run ruff format --check ."
lint = "poetry run pyright ./dara && poetry run ruff check ."
package = "poetry build -f wheel"
publish = "poetry publish"
security-scan = "poetry run bandit dara -r -ll -i"
test = "poetry run pytest ./tests -n auto -v"

[tool.poetry]
authors = ["Patricia Jacob <patricia@causalens.com>", "Krzysztof Bielikowicz <krzysztof@causalens.com>", "Sam Smith <sam@causalens.com>"]
description = "Components for the Dara Framework"
homepage = "https://dara.causalens.com/"
include = ["dara/components/umd/**/*"]
license = "Apache-2.0"
name = "dara-components"
readme = "README.md"
repository = "https://github.com/causalens/dara"
<<<<<<< HEAD
version = "1.20.0"
=======
version = "1.20.1-alpha.1"
>>>>>>> 790724f4
source = []

[[tool.poetry.packages]]
include = "dara"

[tool.poetry.dependencies]
bokeh = ">=3.1.0, <3.2.0"
cai-causal-graph = ">=0.3.6"
certifi = ">=2024.7.4"
<<<<<<< HEAD
dara-core = "1.20.0"
=======
dara-core = "1.20.1-alpha.1"
>>>>>>> 790724f4
dill = ">=0.3.0, <0.4.0"
matplotlib = ">=2.0.0"
pandas = ">=1.1.0, <3.0.0"
plotly = ">=5.14.0, <5.15.0"
python = ">=3.9.0, <3.13.0"
scipy = "*"
seaborn = ">=0.11.0"

[tool.poetry.dev-dependencies]
ruff = ">=0.12.2"
bandit = "^1.7.5"
pytest = "^7.0.0"
pyright = "^1.1.400"
pytest-xdist = "^3.8.0"
<|MERGE_RESOLUTION|>--- conflicted
+++ resolved
@@ -1,15 +1,21 @@
 [build-system]
 build-backend = "poetry.core.masonry.api"
 requires = ["poetry-core>=1.0.0"]
-
+[tool.blue]
+line-length = 120
 [tool.anthology.scripts]
-format = "poetry run ruff check --select I --fix --unsafe-fixes . && poetry run ruff format ."
-format-check = "poetry run ruff check --select I . && poetry run ruff format --check ."
-lint = "poetry run pyright ./dara && poetry run ruff check ."
+format = "poetry run isort dara && poetry run blue dara"
+format-check = "poetry run isort --check dara && poetry run blue --check dara"
+lint = "poetry run mypy --ignore-missing-imports  -p dara.components && poetry run pylint dara"
 package = "poetry build -f wheel"
 publish = "poetry publish"
 security-scan = "poetry run bandit dara -r -ll -i"
-test = "poetry run pytest ./tests -n auto -v"
+test = "poetry run pytest ./tests"
+
+[tool.isort]
+known_causalens = ["cl_api", "cl_core", "clpu", "dara", "causalnet_v2"]
+profile = "black"
+sections = ["FUTURE", "STDLIB", "THIRDPARTY", "CAUSALENS", "FIRSTPARTY", "LOCALFOLDER"]
 
 [tool.poetry]
 authors = ["Patricia Jacob <patricia@causalens.com>", "Krzysztof Bielikowicz <krzysztof@causalens.com>", "Sam Smith <sam@causalens.com>"]
@@ -20,11 +26,7 @@
 name = "dara-components"
 readme = "README.md"
 repository = "https://github.com/causalens/dara"
-<<<<<<< HEAD
-version = "1.20.0"
-=======
 version = "1.20.1-alpha.1"
->>>>>>> 790724f4
 source = []
 
 [[tool.poetry.packages]]
@@ -34,11 +36,7 @@
 bokeh = ">=3.1.0, <3.2.0"
 cai-causal-graph = ">=0.3.6"
 certifi = ">=2024.7.4"
-<<<<<<< HEAD
-dara-core = "1.20.0"
-=======
 dara-core = "1.20.1-alpha.1"
->>>>>>> 790724f4
 dill = ">=0.3.0, <0.4.0"
 matplotlib = ">=2.0.0"
 pandas = ">=1.1.0, <3.0.0"
@@ -48,8 +46,9 @@
 seaborn = ">=0.11.0"
 
 [tool.poetry.dev-dependencies]
-ruff = ">=0.12.2"
 bandit = "^1.7.5"
-pytest = "^7.0.0"
-pyright = "^1.1.400"
-pytest-xdist = "^3.8.0"
+blue = "^0.9.1"
+isort = "^5.10.1"
+mypy = "^1.6.0"
+pylint = "3.2.3"
+pytest = "^7.0.0"