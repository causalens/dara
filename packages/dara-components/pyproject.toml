--- conflicted
+++ resolved
@@ -18,20 +18,13 @@
 
 [tool.poetry]
 authors = ["Patricia Jacob <patricia@causalens.com>", "Krzysztof Bielikowicz <krzysztof@causalens.com>", "Sam Smith <sam@causalens.com>"]
-<<<<<<< HEAD
-description = ""
-=======
 description = "Components for the Dara Framework"
->>>>>>> 820caa43
 include = ["dara/components/umd/**/*"]
 license = "Apache-2.0"
 name = "dara-components"
 version = "1.0.0-a.1"
-<<<<<<< HEAD
-=======
 repository = "https://github.com/causalens/dara"
 homepage = "https://dara.causalens.com/"
->>>>>>> 820caa43
 
 [[tool.poetry.packages]]
 include = "dara"
