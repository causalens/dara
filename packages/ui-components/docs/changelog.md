---
title: Changelog
---

## NEXT

<<<<<<< HEAD
-   Updated `Chat` component to support a non "popup" version. This can be set with the `isPopup` flag. It has also gained two other customization props `placeholder`, `chatTitle` 
-   `Chat` component UI improvements according to latest design.
-   `Textarea` component now supports `maxHeight` which when set it allows component to grow according to the size of its content.
=======
-   Added new `CodeViewer` component.
>>>>>>> ab3f4154

## 1.10.1

-   Fixed an issue where `Switch` appeared off centre when the base font size was changed.

## 1.9.6

-   Increased performance of `Select`, `Multiselect`, `ComboBox`, `ContextMenu`, `DatepickerSelect`, `SectionedList` components in large lists by upto 485x.
-   Fixed a crash when `null` was passed to `MultiSelect`'s `selectedItems` prop.

## 1.9.5

-   Fixed an issue where select components would sometimes error out with "Maximum update depth..." React error

## 1.9.3

-   Fixed a downshift ref warning in `Select` and `DatepickerSelect` components.


## 1.9.2

-   Removed margin from `Chat` component
-   Fixed an issue where `Select`, `ComboBox`, `ContextMenu`, `DatepickerSelect`, `SectionedList`, `Table.OptionsMenu` components would rerender when scrolling.
-   Migrated `Select`, `ComboBox`, `ContextMenu`, `DatepickerSelect`, `SectionedList`, `Table.OptionsMenu` to use Floating UI instead of Popper.
-   Removed `@popperjs/core` and `react-popper` dependencies.

## 1.9.1

-   Fixed an issue where `MultiSelect` component would rerender when scrolling.
-   Migrated `MultiSelect` to use Floating UI instead of Popper.

## 1.9.0

-   `Chat` component now displays its messages content as `Markdown`.
-   `Chat` component now displays next line breaks.
-   `Textarea` component when `onComplete` prop is passed adds next line with shift + enter.
-   Added a new `Markdown` component.
-   **Breaking** `Chat` now takes a `active_user` prop, and display user info in each message.
-   **Breaking** `Chat` component now only allows users that wrote a message to edit it.

## 1.8.0

-   **Breaking** In `Chat` messages, changed `timestamp` prop to be divided into two `created_at` and `updated_at`.
-   Added "(edited)" indicator to the messages which have been edited in the `Chat` component.
-   `Chat` will now send a message when `Enter` is pressed by the user.
-   `Chat` now shows a disabled state for the `Send` button if the message to be sent is empty.

## 1.7.2

-   Fixed an issue where if a word was too long, such as in an url, the `Chat` message would overflow instead of wrap.
-   Fixed an issue where in `Chat` component if a newline character was added to a comment, on subsequent reloads it would show '/n' in the message.

## 1.7.1

-   Added a new `Chat` component.

## 1.7.0

-   Fixed an issue with `NumericInput` where one could not enter decimal numbers ending in 0.
-   Fixed an issue where one was not able to type a negative number in `NumericInput` in controlled mode unless they started with the number before the sign.

## 1.6.1

-   `UploadDropzone` now has `enablePaste` prop to conditionally activate paste functionality, allowing for more customizable behavior. By default, pasting text directly into the `UploadDropzone` is now disabled, requiring explicit activation via the `enablePaste` prop.

## 1.6.0

-   `ContextMenu` component is now offset a few pixels from the cursor to prevent the first item from being accidentally selected when the context menu is opened.

## 1.5.2

-   Fixed an issue where if selecting the start or end date in a `Datepicker` always resulted in the user selecting the whole range instead of the selected input.
-   Fixed an issue where the filled button in the dark theme was using the wrong color, now it uses `blue1` color.

## 1.4.4

-   Added `onKeyDown` prop to NumericInput to bubble up keydown events
-   Added the `onChange` property to the `onChange` callback dependency

## 1.4.3

-   Pinned fortawesome to `~6.4.0`

## 1.4.1

-   Exposed the Tippyjs delay prop on the `Tooltip` component.

## 1.2.3

-   Fixed an issue where `RadioGroup`'s state was updated twice.

## 1.2.1

-   Fixed an issue where `NumericInput` width could not be changed.
-   Fixed an issue where `NumericInput` overflowed when hovered.
-   Fixed an issue where `NumericInput` input did not take full space available to it.
-   Fixed an issue where `Datepicker` could be overlapped by other components in a horizontal container.
-   Fixed an issue where `Multiselect`'s input took too much space

## 1.1.0

-   Fixed an issue where `Datepicker` in controlled mode would sometimes end up in an infinite loop.
-   Fixed an issue where `Datepicker` if range was given did not show end year in the select.
-   Fixed an issue where `Table` column resizing would not affect cell width.
-   Fixed an issue where `Multiselect` items would overflow when fixed height was given.

## 1.0.1

-   Fixed an issue where `CarouselItem` component could overflow into next component.
-   Fixed an issue where text was not wrapped in `Carousel` component.
-   Fixed an issue where `Switch` component did not respect the root font size

## 1.0.0

-   Initial release
-   Memoize `Table` rows to improve performance.<|MERGE_RESOLUTION|>--- conflicted
+++ resolved
@@ -4,13 +4,10 @@
 
 ## NEXT
 
-<<<<<<< HEAD
 -   Updated `Chat` component to support a non "popup" version. This can be set with the `isPopup` flag. It has also gained two other customization props `placeholder`, `chatTitle` 
 -   `Chat` component UI improvements according to latest design.
 -   `Textarea` component now supports `maxHeight` which when set it allows component to grow according to the size of its content.
-=======
 -   Added new `CodeViewer` component.
->>>>>>> ab3f4154
 
 ## 1.10.1
 
