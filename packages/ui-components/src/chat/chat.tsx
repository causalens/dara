/**
 * Copyright 2023 Impulse Innovations Limited
 *
 *
 * Licensed under the Apache License, Version 2.0 (the "License");
 * you may not use this file except in compliance with the License.
 * You may obtain a copy of the License at
 *
 *     http://www.apache.org/licenses/LICENSE-2.0
 *
 * Unless required by applicable law or agreed to in writing, software
 * distributed under the License is distributed on an "AS IS" BASIS,
 * WITHOUT WARRANTIES OR CONDITIONS OF ANY KIND, either express or implied.
 * See the License for the specific language governing permissions and
 * limitations under the License.
 */
import { isEqual } from 'lodash';
import { nanoid } from 'nanoid';
import * as React from 'react';

import styled from '@darajs/styled-components';
import { PaperPlane, Xmark } from '@darajs/ui-icons';

import Button from '../button/button';
import TextArea from '../textarea/textarea';
import { InteractiveComponentProps, Message, UserData } from '../types';
import { default as MessageComponent } from './message';

const ChatWrapper = styled.div<{ $isPopup: boolean }>`
    overflow-y: auto;
    display: flex;
    flex-direction: column;
    gap: 1rem;

    width: ${(props) => (props.$isPopup ? '350px' : '100%')};
    height: ${(props) => (props.$isPopup ? 'calc(100vh - 2rem)' : '100%')};
    padding: 1.5rem;

    background-color: ${(props) => (props.$isPopup ? `${props.theme.colors.background}e6` : 'inherit')};
    border-radius: ${(props) => (props.$isPopup ? '0.4rem' : 0)};
    box-shadow: ${(props) => props.theme.shadow.medium};
`;

const ReplyWrapper = styled.div`
    display: flex;
    gap: 0.5rem;
    align-items: end;
    margin-top: auto;
`;

const ReplyButtons = styled.div`
    display: flex;
    gap: 1rem;
    align-items: end;
`;

const ChatBody = styled.div`
    overflow-y: auto;
    display: flex;
    flex-direction: column;
    gap: 1rem;

    max-height: calc(100% - 6.225rem);
    margin: -0.25rem;
    padding: 0.25rem;
`;

const ChatTop = styled.div`
    display: flex;
    align-items: center;
    justify-content: space-between;

    width: 100%;
    height: 1.625rem;

    font-size: 1.2rem;
`;

const CloseIcon = styled(Xmark)`
    height: 1.2rem;
    color: ${(props) => props.theme.colors.grey4};

    :hover {
        color: ${(props) => props.theme.colors.grey5};
    }

    :active {
        color: ${(props) => props.theme.colors.grey6};
    }
`;

export interface ChatProps extends InteractiveComponentProps<Message[]> {
    /** Event triggered when the chat sidebar is closed */
    onClose?: () => void | Promise<void>;
    /** Event triggered when the chat is changed */
    onUpdate?: (value: Message[]) => void | Promise<void>;
    /** The user who is currently active in the chat */
    activeUser: UserData;
    /** The title to appear at the top of the chat */
    chatTitle?: string;
    /** The placeholder text for the reply field */
    placeholder?: string;
    /** Whether the chat is in a popup and should be styled as such */
    isPopup?: boolean;
<<<<<<< HEAD
    /** A component showing the loading state of the chat, it appears above the input area */
=======
    /** A component showing the loading state of the chat, it appears above the input area, when not loading the caller can set it to null */
>>>>>>> bd291abb
    loadingComponent?: React.ReactNode;
}

/**
 * A function to scroll to the bottom of the chat so that the latest message is visible
 */
function scrollToBottom(node: HTMLElement | null): void {
    setTimeout(() => {
        if (node) {
            node.scrollTop = node.scrollHeight;
        }
    }, 100);
}

/**
 * A function to check if the user wrote the message
 *
 * @param message - the message to check
 * @param user - the user to check against
 */
function didUserWriteMessage(message: Message, user: UserData): boolean {
    if (user?.id) {
        return message.user?.id === user.id;
    }
    return message.user.name === user.name;
}

/**
 * A chat component
 *
 * @param {ChatProps} props - the component props
 */
function Chat(props: ChatProps): JSX.Element {
    const [reply, setReply] = React.useState('');

    const [localMessages, setLocalMessages] = React.useState(props.value ?? []);
    if (props.value && !isEqual(props.value, localMessages)) {
        setLocalMessages(props.value);
    }

    const chatBodyRef = React.useRef<HTMLDivElement>(null);

    const onChangeReply = (text: string): void => {
        // Prevents the message starting with a newline
        if (!text.startsWith('\n')) {
            setReply(text);
        }
    };

    const onSubmitMessage = (): void => {
        if (reply) {
            // Create a new message
            const timestamp = new Date().toISOString();
            const newMessage = {
                id: nanoid(),
                // remove any /n and trailing whitespace
                message: reply.trim(),
                created_at: timestamp,
                updated_at: timestamp,
                user: props.activeUser,
            };
            const newMessages = [...localMessages, newMessage];

            // Add the new message to the chat
            props.onUpdate?.(newMessages);
            setLocalMessages(newMessages);

            // Clear the reply field and scroll to the bottom of the chat to show latest message
            setReply('');
            scrollToBottom(chatBodyRef?.current);
        }
    };

    const onEditMessage = (message: Message): void => {
        // Find the message to edit and replace it with the new message
        const newMessages = localMessages.map((m) => {
            if (m.id === message.id) {
                return message;
            }
            return m;
        });
        // Update the chat
        props.onUpdate?.(newMessages);
        setLocalMessages(newMessages);
    };

    const onDeleteMessage = (id: string): void => {
        // Remove the message with the given id
        const newMessages = localMessages.filter((message) => message.id !== id);
        // Update the chat
        props.onUpdate?.(newMessages);
        setLocalMessages(newMessages);
    };

    React.useLayoutEffect(() => {
        scrollToBottom(chatBodyRef?.current);
    }, []);

    return (
        <ChatWrapper className={props.className} style={props.style} $isPopup={props.isPopup}>
            <ChatTop>
                <span>{props.chatTitle ?? 'Chat'}</span>
                {props.isPopup && <CloseIcon onClick={props.onClose} aria-label="Close chat" />}
            </ChatTop>
            <ChatBody ref={chatBodyRef} role="log">
                {localMessages.map((message) => (
                    <MessageComponent
                        key={message.id}
                        onChange={onEditMessage}
                        onDelete={onDeleteMessage}
                        value={message}
                        isEditable={didUserWriteMessage(message, props.activeUser)}
                    />
                ))}
                {props.loadingComponent}
            </ChatBody>
            <ReplyWrapper>
                <TextArea
                    onChange={onChangeReply}
                    onComplete={onSubmitMessage}
                    placeholder={props.placeholder ?? 'Add a comment'}
                    resize="none"
                    maxHeight={6}
                    value={reply}
                    style={{ width: '100%' }}
                />
                <ReplyButtons>
                    <Button
                        aria-label="Send"
                        style={{ height: '3.7rem' }}
                        disabled={!!props.loadingComponent || !(reply.trim().length > 0)}
                        onClick={onSubmitMessage}
                    >
                        <PaperPlane onClick={onSubmitMessage} />
                    </Button>
                </ReplyButtons>
            </ReplyWrapper>
        </ChatWrapper>
    );
}

export default Chat;<|MERGE_RESOLUTION|>--- conflicted
+++ resolved
@@ -102,11 +102,7 @@
     placeholder?: string;
     /** Whether the chat is in a popup and should be styled as such */
     isPopup?: boolean;
-<<<<<<< HEAD
-    /** A component showing the loading state of the chat, it appears above the input area */
-=======
     /** A component showing the loading state of the chat, it appears above the input area, when not loading the caller can set it to null */
->>>>>>> bd291abb
     loadingComponent?: React.ReactNode;
 }
 
