--- conflicted
+++ resolved
@@ -1,10 +1,6 @@
 {
   "name": "@darajs/eslint-config",
-<<<<<<< HEAD
-  "version": "1.20.0",
-=======
   "version": "1.20.1-alpha.1",
->>>>>>> 790724f4
   "description": "Dara ESLint configuration",
   "author": "Krzysztof Bielikowicz <krzysztof@causalens.com>",
   "license": "Apache-2.0",
@@ -14,11 +10,7 @@
   ],
   "prettier": "@darajs/prettier-config",
   "dependencies": {
-<<<<<<< HEAD
-    "@darajs/prettier-config": "1.20.0",
-=======
     "@darajs/prettier-config": "1.20.1-alpha.1",
->>>>>>> 790724f4
     "@typescript-eslint/eslint-plugin": "^8.26.1",
     "@typescript-eslint/parser": "^8.26.1",
     "eslint": "^8.57.1",
