---
title: Changelog
---

<<<<<<< HEAD
## NEXT

-   Add `store` prop to (plain, i.e. non-derived/data) `Variable`. This enables customizing the "source of truth" for the `Variable`. By default it is stored in browser memory. In the initial implementation there is only one store available: `dara.core.persistence.BackendStore`. This enables making the variable server-side, where the client-side state is automatically synchronized with the backend state. The backend store accepts any backend implementation for storage, the initial implementation includes a simple `InMemoryBackend`.

Note that the details of the API such as methods and their signatures on the BackendStore or PersistenceBackend are subject to change as the feature is being developed and finalized.

```python
from dara.core import Variable
from dara.core.persistence import BackendStore, InMemoryBackend
from dara.components import Input

# Store have a unique identifier and a backend implementation for storage
collab_variable = Variable(default=1, store=BackendStore(uid='my_variable', backend=InMemoryBackend()))

# Input value will automatically be kept in sync 'live' for all users
Input(value=collab_variable)


# The store can be interacted with directly
store: BackendStore = collab_variable.store
# Write a new value to the store, all clients will be notified of the change
await store.write('new value')
# Read the current value from the store
value = await store.read()
```
=======
## 1.6.3

- Fix and issue where an error being thrown when processing a get_current_value request would crash the stream and prevent all future requests from being handled.
>>>>>>> c06ba356

## 1.6.2

- Fix an issue where `Node` is required even if the JS build is skipped explicitly via `--skip-jsbuild` flag
- Fix an issue where the websocket connection was not properly recreated on reconnection

## 1.6.1

-  Address action execution blocking new requests due to an issue around BackgroundTask processing in starlette
-  Fix `get_current_value` not working for `DerivedDataVariable`

## 1.6.0

-   Fixed an issue where import discovery would consider the same symbols repeatedly causing it to run much longer than necessary
-   `suspend_render` setting on `fallback` provided to components is now inherited by all children of the component which the fallback is provided to, unless overriden by a different value.

## 1.5.3

-  Fixed an issue where the websocket channel would fail to be set correctly when using get_current_value after the user has reconnected their browser on a different websocket channel.

## 1.5.1

-   Fixed an issue where Local storage was not being cleared between sessions
-   Fixed an issue where the `@action` decorator would not work properly for instance methods, or class methods
-   Changed the session tie up to websocket channels to allow a single session to be tied to multiple channels
-   Add `--skip-jsbuild` cli flag, which skip the building JS assets process.

## 1.5.0

-   Internal (JS): added `RequestExtras` context to allow injecting additional e.g. headers into requests made by Dara in different parts of the component tree
-   Move import discovery warnings to the `--debug` logger

## 1.4.6

-   Added `execute_action` convenience function to `ActionCtx` to allow for executing an arbitrary `ActionImpl` instance. This can be useful in certain situations when an external API returns an action impl object to be executed, or for custom action implementations.
-   Internal: update `onUnhandledAction` API on `useAction` hook to be invoked for each action without a registered implementation rather than halting execution after the first unhandled action
-   The `--reload` flag on the `dara start` command will now correctly infer the parent directory of the module containing the configuration module in order to watch that directory for changes, rather than defaulting to the current working directory
-   Added `--reload-dir` flag which can be used multiple times to specify the exact folders to watch; when provided it will override the inferred watched directory

```
# Example structure
- decision-app/
    - decision_app/
        - main.py
        - pages/
        - utils/
    - pyproject.toml

# Will watch for changes in these directories: ['(...)/decision-app/decision_app']
dara start --reload
# Will watch for changes in these directories: ['(...)/decision-app/decision_app/pages']
dara start --reload-dir decision_app/pages
# Will watch for changes in these directories: ['(...)/decision-app/decision_app/utils', '(...)/decision-app/decision_app/pages']
dara start --reload-dir decision_app/pages decision_app/utils
```

-   Fixed an issue where the client app would refresh on WebSocket error&reconnect even without the `--reload` flag enabled
-   Moved WebSocket server-side errors to be displayed on the default dev logger rather than the opt-in `--debug` logger

## 1.4.5

-   Relax `python-dotenv` dependency from `^0.19.2` to `>=0.19.2`
-   Added `add_middleware` to `ConfigurationBuilder` to allow users to add custom middleware

## 1.4.4

-   Fixed an issue where the update action would fail if the updated variable was not already registered on the client. The action now registers the variable if it is not already registered.

## 1.4.3

-   `py_component` results are now normalized, which means multiple instances of the same variables within the returned components will be deduplicated. This should significantly reduce the amount of data sent over the wire in some cases.

## 1.4.2

-   Fixed an issue where `.get()` API on `Variable` would not behave correctly when used as the update target within actions (either legacy `UpdateVariable` or new `ActionCtx.update` method)

## 1.4.1

-   Fixed an issue where argument restoration for actions, derived variables and `py_component`s would attempt to restore a value to the annotated type even when the value was already of the correct type
-   Fixed an issue where Dara would fail to serialize responses including `NaN` or `inf` values, those are now serialized as `null` in the JSON response

## 1.4.0

-   Implement new action API in the form of the `@action` decorator. This decorator takes a function and returns an action that can be passed to a component's callback. It injects an `ActionCtx` object (aliased as `action.Ctx`) as the first argument of the function, which contains the input sent from the component and exposes action methods. This allows for full control over the action's behaviour, including the ability to conditionally execute specific actions with control flow, error handling etc. See the updated `actions` documentation page for more details on the new API and migration guide for the existing APIs.

```python
from dara.core import action, Variable
from dara.components import Select, Item

some_variable = Variable(1)
other_variable = Variable(2)

@action
async def my_action(ctx: action.Ctx, arg_1: int, arg_2: int):
    # Value coming from the component, in this case the selected item
    value = ctx.input
    # Your action logic...

    # Update `some_variable` to `value` multiplied by arg_1 and arg_2
    await ctx.update(variable=some_variable, value=value * arg_1 * arg_2)


Select(
    items=[Item(label='item1', value=1), Item(label='item2', value=2)],
    onchange=my_action(2, other_variable)
)
```

-   Added more shortcut actions for common operations, similar to existing `DerivedVariable.trigger()` - `AnyVariable.reset()`, `Variable.sync()`, `Variable.toggle()`, `Variable.update()`. See the updated `actions` documentation page for a full list of available actions.

-   Added `on_load` prop on the `ConfigurationBuilder.add_page` method. It accepts any valid action which will be executed as the page is loaded
-   **Deprecation Notice**: using `reset_vars_on_load` on `ConfigurationBuilder.add_page` is now deprecated, use `on_load` instead. The existing API will continue to work and will be removed in a future release.

-   **Deprecation Notice**: Passing in resolvers to the existing actions (`UpdateVariable`, `DownloadContent`, `NavigateTo`) is now deprecated and will be removed in a future release. The existing API should continue to work as-is, but users are encouraged to migrate to the new API.

## 1.3.1

-   Fixed usage of `resource` package which is not supported on Windows. Attempting to use `CGROUP_MEMORY_LIMIT_ENABLED` on Windows is now a noop and emits a warning.

## 1.3.0

-   Internal: allow handler implementation substitution for variables, `py_component`, upload resolver and action resolver on a registry entry level

## 1.2.3

-   **Backported** Fixed usage of `resource` package which is not supported on Windows. Attempting to use `CGROUP_MEMORY_LIMIT_ENABLED` on Windows is now a noop and emits a warning.

## 1.2.2

-   Fixed an issue where the default encoders for certain types such as `pandas.Timeseries`, `numpy.complex64` and `numpy.complex128` would output unserializable values

## 1.2.1

-   Fixed an issue where `DataVariable` would fail to initialize with data when created within a synchronous handler function

## 1.2.0

-   Introduced more granular cache configuration for Derived and Data variables. In addition to previously supported 'cache type' (i.e. `'global'`, `'session'`, `'user'` scopes as per `dara.core.CacheType` enum), you can now also specify a cache policy. Available cache policies are:

1. `keep-all` - previous default, keeps all cached values without clearing them. Useful for small-sized results that are used frequently, ideally with a known range of results. Should be used with caution for large-sized results.
2. `lru`: least-recently-used cache; can be configured to hold `max_size` values (globally or per user/session depending on `cache_type` set). This is the new default with `max_size=10`, as it will keep the most often accessed values in cache and discard the least often accessed ones.
3. `most-recent`: keeps only the most recent result in cache. Useful for situations where caching is generally not desired, but `most-recent` will still prevent re-computation on subsequent runs with the same inputs.
4. `ttl`: time-to-live cache; can be configured to hold values for `ttl` seconds. Useful for e.g. values which fetch from a remote resource where the results become stale/invalid after a certain amount of time.

```python
from dara.core import ConfigurationBuilder, Cache, Variable, DerivedVariable

config = ConfigurationBuilder()

# Assume we have a handler function that fetches data from a remote API
def fetch_weather_data(args):
    city, country_code = args
    response = requests.get(f"https://some-weather-api.example/weather?q={city},{country_code}")
    return response.json()

# Define the arguments as Variables
city = Variable(default="London")
country_code = Variable(default="GB")

# Use case: The weather data is likely to change every minute, so we set a TTL of 60 seconds
# This means that the weather data will be fetched from the remote API at most once every 60 seconds for a given city/country_code pair
dv_ttl = DerivedVariable(
    fetch_weather_data,
    variables=[city, country_code],
    cache=Cache.Policy.TTL(ttl=60)
)

# Assume we have a handler that takes a while to run and outputs a large amount of data
def expensive_computation(args):
    data = [i for i in range(1e10)]
    return data

# Defining input variables
input_var = Variable(default=1)

# Use case: The data is large, so we want to keep most relevant results in cache and evict least relevant ones, so we use LRU cache
# Only the 5 most recently accessed results (for each user!) will be kept in the cache to save space
expensive_dv = DerivedVariable(
    handler=expensive_computation,
    variables=[input_var],
    cache=Cache.Policy.LRU(max_size=5, cache_type=Cache.Type.USER)
)

# Backwards compatible - just specifying cache type using the enum or string will default to LRU with max_size=10
# These are equivalent:
some_dv = DerivedVariable(..., cache=Cache.Policy.LRU(cache_type=Cache.Type.USER))
some_dv = DerivedVariable(..., cache=Cache.Type.USER)
some_dv = DerivedVariable(..., cache='user')
```

## 1.1.9

-   Added serialize/deserialize support to numpy/pandas datatype
-   Added custom encoder support. User can add encoder to handle serialization/deserialization of a type

## 1.1.6

-   Internal: dedupe custom registry lookup calls

## 1.1.5

-   Lock `anyio` to `>=4.0.0`
-   Internal: added a ContextVar in the `dara.core.visual.dynamic_component` module to keep track of currently executed `py_component`

## 1.1.4

-   Fixed an issue where the sidebar logo path would be incorrect in embedded environments

## 1.1.3

-   Internal: added a ContextVar in the `any_variable` module to customize `get_current_value` behaviour.
-   Fixed `ComponentInstance`'s `__repr__` not being able to correctly serialize components in some cases

## 1.1.2

-   Internal: fix auth logic consistency in embedded environments

## 1.1.1

-   Exposed `DynamicComponent` as a Python class. Normally used under-the-hood by `@darajs/core` to render dynamic components, it can now be used directly in advanced use cases to serialize components and render them dynamically.

```python
from dara.core.visual.components import DynamicComponent
from dara.components import Text, DerivedVariable

derived_text = DerivedVariable(lambda: 'Hello World', variables=[])
text_cmp = Text(text=derived_text).dict()

config.add_page(name='Dynamic Render', content=DynamicComponent(component=text_cmp))
```

-   Experimental: added `config.add_registry_lookup` API. This is an experimental API that allows you to register a function that will be called when a certain registry is being accessed, meant to be use for advanced use cases where some registry data needs to be fetched from an external source.

## 1.1.0

-   Internal asset build system refactor, the generated build cache file now stores complete information required to run an asset build.
-   Fixed an issue where static assets were only being copied once when the output (e.g. `dist`) folder is created. They are now copied over at each server start.
-   Static assets are no longer copied over to the `static` folder before being copied into the output folder. The migration process now copies assets from each static folder directly into the output folder in the order the static folders were added.

## 1.0.1

-   Added custom websocket message support. Custom messages can be sent from custom JS components to the server and vice versa.

```python
from typing import Any
from dara.core import ConfigurationBuilder

config = ConfigurationBuilder()

config.add_ws_handler(kind='my_custom_type', handler=my_custom_handler)

# This will be called whenever a message of type 'my_custom_type' is received
def my_custom_handler(channel: str, message: Any):
    """
    channel: The channel the message was received on; unique to each client connection
    message: The content of the message received
    """
    print(f'Got message {message} on channel {channel}')
    # The reponse is sent back to the client
    return 'response'
```

```tsx
import { WebsocketCtx } from '@darajs/core';

function MyCustomComponent(props: any) {
    const { client } = useContext(WebsocketCtx);

    useEffect(() => {
        const sub = client.customMessages$().subscribe((message) => {
            // Handle custom messages from the server
            console.log('received message', message);
        });

        return () => {
            sub.unsubscribe();
        };
    }, [client]);

    const handleClick = () => {
        // Send a message to the server
        client.sendCustomMessage('my_custom_type', { some: 'content' });
    };
}
```

## 1.0.0-a.2

-   Added 'Built with Dara' to sidebars.
-   Removed extra dependency on `create-dara-app`

## 1.0.0-a.1

-   Initial release<|MERGE_RESOLUTION|>--- conflicted
+++ resolved
@@ -2,7 +2,6 @@
 title: Changelog
 ---
 
-<<<<<<< HEAD
 ## NEXT
 
 -   Add `store` prop to (plain, i.e. non-derived/data) `Variable`. This enables customizing the "source of truth" for the `Variable`. By default it is stored in browser memory. In the initial implementation there is only one store available: `dara.core.persistence.BackendStore`. This enables making the variable server-side, where the client-side state is automatically synchronized with the backend state. The backend store accepts any backend implementation for storage, the initial implementation includes a simple `InMemoryBackend`.
@@ -28,11 +27,10 @@
 # Read the current value from the store
 value = await store.read()
 ```
-=======
+
 ## 1.6.3
 
 - Fix and issue where an error being thrown when processing a get_current_value request would crash the stream and prevent all future requests from being handled.
->>>>>>> c06ba356
 
 ## 1.6.2
 
