--- conflicted
+++ resolved
@@ -4,11 +4,8 @@
 
 ## NEXT
 
-<<<<<<< HEAD
 -   Added 'Built with Dara' to sidebars.
-=======
 -   Removed extra dependency on `create-dara-app`
->>>>>>> 3479c965
 
 ## 1.0.0-a.1
 
