---
title: Changelog
---

## NEXT

<<<<<<< HEAD
-   Add `store` prop to (plain, i.e. non-derived/data) `Variable`. This enables customizing the "source of truth" for the `Variable`. By default it is stored in browser memory. In the initial implementation there is only one store available: `dara.core.persistence.BackendStore`. This enables making the variable server-side, where the client-side state is automatically synchronized with the backend state. The backend store accepts any backend implementation for storage, the initial implementation includes a simple `InMemoryBackend`.

Note that the details of the API such as methods and their signatures on the BackendStore or PersistenceBackend are subject to change as the feature is being developed and finalized.

```python
from dara.core import Variable
from dara.core.persistence import BackendStore, InMemoryBackend
from dara.components import Input

# Store have a unique identifier and a backend implementation for storage
collab_variable = Variable(default=1, store=BackendStore(uid='my_variable', backend=InMemoryBackend()))

# Input value will automatically be kept in sync 'live' for all users
Input(value=collab_variable)


# The store can be interacted with directly
store: BackendStore = collab_variable.store
# Write a new value to the store, all clients will be notified of the change
await store.write('new value')
# Read the current value from the store
value = await store.read()
```
=======
-   Deps: upgrade FastAPI to `0.109.0`, fixes security vulnerability in `starlette` dependency
>>>>>>> 63ee4df0

## 1.6.3

- Fix and issue where an error being thrown when processing a get_current_value request would crash the stream and prevent all future requests from being handled.

## 1.6.2

- Fix an issue where `Node` is required even if the JS build is skipped explicitly via `--skip-jsbuild` flag
- Fix an issue where the websocket connection was not properly recreated on reconnection

## 1.6.1

-  Address action execution blocking new requests due to an issue around BackgroundTask processing in starlette
-  Fix `get_current_value` not working for `DerivedDataVariable`

## 1.6.0

-   Fixed an issue where import discovery would consider the same symbols repeatedly causing it to run much longer than necessary
-   `suspend_render` setting on `fallback` provided to components is now inherited by all children of the component which the fallback is provided to, unless overriden by a different value.

## 1.5.3

-  Fixed an issue where the websocket channel would fail to be set correctly when using get_current_value after the user has reconnected their browser on a different websocket channel.

## 1.5.1

-   Fixed an issue where Local storage was not being cleared between sessions
-   Fixed an issue where the `@action` decorator would not work properly for instance methods, or class methods
-   Changed the session tie up to websocket channels to allow a single session to be tied to multiple channels
-   Add `--skip-jsbuild` cli flag, which skip the building JS assets process.

## 1.5.0

-   Internal (JS): added `RequestExtras` context to allow injecting additional e.g. headers into requests made by Dara in different parts of the component tree
-   Move import discovery warnings to the `--debug` logger

## 1.4.6

-   Added `execute_action` convenience function to `ActionCtx` to allow for executing an arbitrary `ActionImpl` instance. This can be useful in certain situations when an external API returns an action impl object to be executed, or for custom action implementations.
-   Internal: update `onUnhandledAction` API on `useAction` hook to be invoked for each action without a registered implementation rather than halting execution after the first unhandled action
-   The `--reload` flag on the `dara start` command will now correctly infer the parent directory of the module containing the configuration module in order to watch that directory for changes, rather than defaulting to the current working directory
-   Added `--reload-dir` flag which can be used multiple times to specify the exact folders to watch; when provided it will override the inferred watched directory

```
# Example structure
- decision-app/
    - decision_app/
        - main.py
        - pages/
        - utils/
    - pyproject.toml

# Will watch for changes in these directories: ['(...)/decision-app/decision_app']
dara start --reload
# Will watch for changes in these directories: ['(...)/decision-app/decision_app/pages']
dara start --reload-dir decision_app/pages
# Will watch for changes in these directories: ['(...)/decision-app/decision_app/utils', '(...)/decision-app/decision_app/pages']
dara start --reload-dir decision_app/pages decision_app/utils
```

-   Fixed an issue where the client app would refresh on WebSocket error&reconnect even without the `--reload` flag enabled
-   Moved WebSocket server-side errors to be displayed on the default dev logger rather than the opt-in `--debug` logger

## 1.4.5

-   Relax `python-dotenv` dependency from `^0.19.2` to `>=0.19.2`
-   Added `add_middleware` to `ConfigurationBuilder` to allow users to add custom middleware

## 1.4.4

-   Fixed an issue where the update action would fail if the updated variable was not already registered on the client. The action now registers the variable if it is not already registered.

## 1.4.3

-   `py_component` results are now normalized, which means multiple instances of the same variables within the returned components will be deduplicated. This should significantly reduce the amount of data sent over the wire in some cases.

## 1.4.2

-   Fixed an issue where `.get()` API on `Variable` would not behave correctly when used as the update target within actions (either legacy `UpdateVariable` or new `ActionCtx.update` method)

## 1.4.1

-   Fixed an issue where argument restoration for actions, derived variables and `py_component`s would attempt to restore a value to the annotated type even when the value was already of the correct type
-   Fixed an issue where Dara would fail to serialize responses including `NaN` or `inf` values, those are now serialized as `null` in the JSON response

## 1.4.0

-   Implement new action API in the form of the `@action` decorator. This decorator takes a function and returns an action that can be passed to a component's callback. It injects an `ActionCtx` object (aliased as `action.Ctx`) as the first argument of the function, which contains the input sent from the component and exposes action methods. This allows for full control over the action's behaviour, including the ability to conditionally execute specific actions with control flow, error handling etc. See the updated `actions` documentation page for more details on the new API and migration guide for the existing APIs.

```python
from dara.core import action, Variable
from dara.components import Select, Item

some_variable = Variable(1)
other_variable = Variable(2)

@action
async def my_action(ctx: action.Ctx, arg_1: int, arg_2: int):
    # Value coming from the component, in this case the selected item
    value = ctx.input
    # Your action logic...

    # Update `some_variable` to `value` multiplied by arg_1 and arg_2
    await ctx.update(variable=some_variable, value=value * arg_1 * arg_2)


Select(
    items=[Item(label='item1', value=1), Item(label='item2', value=2)],
    onchange=my_action(2, other_variable)
)
```

-   Added more shortcut actions for common operations, similar to existing `DerivedVariable.trigger()` - `AnyVariable.reset()`, `Variable.sync()`, `Variable.toggle()`, `Variable.update()`. See the updated `actions` documentation page for a full list of available actions.

-   Added `on_load` prop on the `ConfigurationBuilder.add_page` method. It accepts any valid action which will be executed as the page is loaded
-   **Deprecation Notice**: using `reset_vars_on_load` on `ConfigurationBuilder.add_page` is now deprecated, use `on_load` instead. The existing API will continue to work and will be removed in a future release.

-   **Deprecation Notice**: Passing in resolvers to the existing actions (`UpdateVariable`, `DownloadContent`, `NavigateTo`) is now deprecated and will be removed in a future release. The existing API should continue to work as-is, but users are encouraged to migrate to the new API.

## 1.3.1

-   Fixed usage of `resource` package which is not supported on Windows. Attempting to use `CGROUP_MEMORY_LIMIT_ENABLED` on Windows is now a noop and emits a warning.

## 1.3.0

-   Internal: allow handler implementation substitution for variables, `py_component`, upload resolver and action resolver on a registry entry level

## 1.2.3

-   **Backported** Fixed usage of `resource` package which is not supported on Windows. Attempting to use `CGROUP_MEMORY_LIMIT_ENABLED` on Windows is now a noop and emits a warning.

## 1.2.2

-   Fixed an issue where the default encoders for certain types such as `pandas.Timeseries`, `numpy.complex64` and `numpy.complex128` would output unserializable values

## 1.2.1

-   Fixed an issue where `DataVariable` would fail to initialize with data when created within a synchronous handler function

## 1.2.0

-   Introduced more granular cache configuration for Derived and Data variables. In addition to previously supported 'cache type' (i.e. `'global'`, `'session'`, `'user'` scopes as per `dara.core.CacheType` enum), you can now also specify a cache policy. Available cache policies are:

1. `keep-all` - previous default, keeps all cached values without clearing them. Useful for small-sized results that are used frequently, ideally with a known range of results. Should be used with caution for large-sized results.
2. `lru`: least-recently-used cache; can be configured to hold `max_size` values (globally or per user/session depending on `cache_type` set). This is the new default with `max_size=10`, as it will keep the most often accessed values in cache and discard the least often accessed ones.
3. `most-recent`: keeps only the most recent result in cache. Useful for situations where caching is generally not desired, but `most-recent` will still prevent re-computation on subsequent runs with the same inputs.
4. `ttl`: time-to-live cache; can be configured to hold values for `ttl` seconds. Useful for e.g. values which fetch from a remote resource where the results become stale/invalid after a certain amount of time.

```python
from dara.core import ConfigurationBuilder, Cache, Variable, DerivedVariable

config = ConfigurationBuilder()

# Assume we have a handler function that fetches data from a remote API
def fetch_weather_data(args):
    city, country_code = args
    response = requests.get(f"https://some-weather-api.example/weather?q={city},{country_code}")
    return response.json()

# Define the arguments as Variables
city = Variable(default="London")
country_code = Variable(default="GB")

# Use case: The weather data is likely to change every minute, so we set a TTL of 60 seconds
# This means that the weather data will be fetched from the remote API at most once every 60 seconds for a given city/country_code pair
dv_ttl = DerivedVariable(
    fetch_weather_data,
    variables=[city, country_code],
    cache=Cache.Policy.TTL(ttl=60)
)

# Assume we have a handler that takes a while to run and outputs a large amount of data
def expensive_computation(args):
    data = [i for i in range(1e10)]
    return data

# Defining input variables
input_var = Variable(default=1)

# Use case: The data is large, so we want to keep most relevant results in cache and evict least relevant ones, so we use LRU cache
# Only the 5 most recently accessed results (for each user!) will be kept in the cache to save space
expensive_dv = DerivedVariable(
    handler=expensive_computation,
    variables=[input_var],
    cache=Cache.Policy.LRU(max_size=5, cache_type=Cache.Type.USER)
)

# Backwards compatible - just specifying cache type using the enum or string will default to LRU with max_size=10
# These are equivalent:
some_dv = DerivedVariable(..., cache=Cache.Policy.LRU(cache_type=Cache.Type.USER))
some_dv = DerivedVariable(..., cache=Cache.Type.USER)
some_dv = DerivedVariable(..., cache='user')
```

## 1.1.9

-   Added serialize/deserialize support to numpy/pandas datatype
-   Added custom encoder support. User can add encoder to handle serialization/deserialization of a type

## 1.1.6

-   Internal: dedupe custom registry lookup calls

## 1.1.5

-   Lock `anyio` to `>=4.0.0`
-   Internal: added a ContextVar in the `dara.core.visual.dynamic_component` module to keep track of currently executed `py_component`

## 1.1.4

-   Fixed an issue where the sidebar logo path would be incorrect in embedded environments

## 1.1.3

-   Internal: added a ContextVar in the `any_variable` module to customize `get_current_value` behaviour.
-   Fixed `ComponentInstance`'s `__repr__` not being able to correctly serialize components in some cases

## 1.1.2

-   Internal: fix auth logic consistency in embedded environments

## 1.1.1

-   Exposed `DynamicComponent` as a Python class. Normally used under-the-hood by `@darajs/core` to render dynamic components, it can now be used directly in advanced use cases to serialize components and render them dynamically.

```python
from dara.core.visual.components import DynamicComponent
from dara.components import Text, DerivedVariable

derived_text = DerivedVariable(lambda: 'Hello World', variables=[])
text_cmp = Text(text=derived_text).dict()

config.add_page(name='Dynamic Render', content=DynamicComponent(component=text_cmp))
```

-   Experimental: added `config.add_registry_lookup` API. This is an experimental API that allows you to register a function that will be called when a certain registry is being accessed, meant to be use for advanced use cases where some registry data needs to be fetched from an external source.

## 1.1.0

-   Internal asset build system refactor, the generated build cache file now stores complete information required to run an asset build.
-   Fixed an issue where static assets were only being copied once when the output (e.g. `dist`) folder is created. They are now copied over at each server start.
-   Static assets are no longer copied over to the `static` folder before being copied into the output folder. The migration process now copies assets from each static folder directly into the output folder in the order the static folders were added.

## 1.0.1

-   Added custom websocket message support. Custom messages can be sent from custom JS components to the server and vice versa.

```python
from typing import Any
from dara.core import ConfigurationBuilder

config = ConfigurationBuilder()

config.add_ws_handler(kind='my_custom_type', handler=my_custom_handler)

# This will be called whenever a message of type 'my_custom_type' is received
def my_custom_handler(channel: str, message: Any):
    """
    channel: The channel the message was received on; unique to each client connection
    message: The content of the message received
    """
    print(f'Got message {message} on channel {channel}')
    # The reponse is sent back to the client
    return 'response'
```

```tsx
import { WebsocketCtx } from '@darajs/core';

function MyCustomComponent(props: any) {
    const { client } = useContext(WebsocketCtx);

    useEffect(() => {
        const sub = client.customMessages$().subscribe((message) => {
            // Handle custom messages from the server
            console.log('received message', message);
        });

        return () => {
            sub.unsubscribe();
        };
    }, [client]);

    const handleClick = () => {
        // Send a message to the server
        client.sendCustomMessage('my_custom_type', { some: 'content' });
    };
}
```

## 1.0.0-a.2

-   Added 'Built with Dara' to sidebars.
-   Removed extra dependency on `create-dara-app`

## 1.0.0-a.1

-   Initial release<|MERGE_RESOLUTION|>--- conflicted
+++ resolved
@@ -4,7 +4,6 @@
 
 ## NEXT
 
-<<<<<<< HEAD
 -   Add `store` prop to (plain, i.e. non-derived/data) `Variable`. This enables customizing the "source of truth" for the `Variable`. By default it is stored in browser memory. In the initial implementation there is only one store available: `dara.core.persistence.BackendStore`. This enables making the variable server-side, where the client-side state is automatically synchronized with the backend state. The backend store accepts any backend implementation for storage, the initial implementation includes a simple `InMemoryBackend`.
 
 Note that the details of the API such as methods and their signatures on the BackendStore or PersistenceBackend are subject to change as the feature is being developed and finalized.
@@ -28,9 +27,7 @@
 # Read the current value from the store
 value = await store.read()
 ```
-=======
 -   Deps: upgrade FastAPI to `0.109.0`, fixes security vulnerability in `starlette` dependency
->>>>>>> 63ee4df0
 
 ## 1.6.3
 
