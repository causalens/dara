---
title: Changelog
---

## NEXT

<<<<<<< HEAD
-   Added `execute_action` convenience function to `ActionCtx` to allow for executing an arbitrary `ActionImpl` instance. This can be useful in certain situations when an external API returns an action impl object to be executed, or for custom action implementations.
-   Internal: update `onUnhandledAction` API on `useAction` hook to be invoked for each action without a registered implementation rather than halting execution after the first unhandled action
=======
-   The `--reload` flag on the `dara start` command will now correctly infer the parent directory of the module containing the configuration module in order to watch that directory for changes, rather than defaulting to the current working directory
-   Added `--reload-dir` flag which can be used multiple times to specify the exact folders to watch; when provided it will override the inferred watched directory

```
# Example structure
- decision-app/
    - decision_app/
        - main.py
        - pages/
        - utils/
    - pyproject.toml

# Will watch for changes in these directories: ['(...)/decision-app/decision_app']
dara start --reload
# Will watch for changes in these directories: ['(...)/decision-app/decision_app/pages']
dara start --reload-dir decision_app/pages
# Will watch for changes in these directories: ['(...)/decision-app/decision_app/utils', '(...)/decision-app/decision_app/pages']
dara start --reload-dir decision_app/pages decision_app/utils
```

-   Fixed an issue where the client app would refresh on WebSocket error&reconnect even without the `--reload` flag enabled
-   Moved WebSocket server-side errors to be displayed on the default dev logger rather than the opt-in `--debug` logger
>>>>>>> 16393f66

## 1.4.5

-   Relax `python-dotenv` dependency from `^0.19.2` to `>=0.19.2`
-   Added `add_middleware` to `ConfigurationBuilder` to allow users to add custom middleware

## 1.4.4

-   Fixed an issue where the update action would fail if the updated variable was not already registered on the client. The action now registers the variable if it is not already registered.

## 1.4.3

-   `py_component` results are now normalized, which means multiple instances of the same variables within the returned components will be deduplicated. This should significantly reduce the amount of data sent over the wire in some cases.

## 1.4.2

-   Fixed an issue where `.get()` API on `Variable` would not behave correctly when used as the update target within actions (either legacy `UpdateVariable` or new `ActionCtx.update` method)

## 1.4.1

-   Fixed an issue where argument restoration for actions, derived variables and `py_component`s would attempt to restore a value to the annotated type even when the value was already of the correct type
-   Fixed an issue where Dara would fail to serialize responses including `NaN` or `inf` values, those are now serialized as `null` in the JSON response

## 1.4.0

-   Implement new action API in the form of the `@action` decorator. This decorator takes a function and returns an action that can be passed to a component's callback. It injects an `ActionCtx` object (aliased as `action.Ctx`) as the first argument of the function, which contains the input sent from the component and exposes action methods. This allows for full control over the action's behaviour, including the ability to conditionally execute specific actions with control flow, error handling etc. See the updated `actions` documentation page for more details on the new API and migration guide for the existing APIs.

```python
from dara.core import action, Variable
from dara.components import Select, Item

some_variable = Variable(1)
other_variable = Variable(2)

@action
async def my_action(ctx: action.Ctx, arg_1: int, arg_2: int):
    # Value coming from the component, in this case the selected item
    value = ctx.input
    # Your action logic...

    # Update `some_variable` to `value` multiplied by arg_1 and arg_2
    await ctx.update(variable=some_variable, value=value * arg_1 * arg_2)


Select(
    items=[Item(label='item1', value=1), Item(label='item2', value=2)],
    onchange=my_action(2, other_variable)
)
```

-   Added more shortcut actions for common operations, similar to existing `DerivedVariable.trigger()` - `AnyVariable.reset()`, `Variable.sync()`, `Variable.toggle()`, `Variable.update()`. See the updated `actions` documentation page for a full list of available actions.

-   Added `on_load` prop on the `ConfigurationBuilder.add_page` method. It accepts any valid action which will be executed as the page is loaded
-   **Deprecation Notice**: using `reset_vars_on_load` on `ConfigurationBuilder.add_page` is now deprecated, use `on_load` instead. The existing API will continue to work and will be removed in a future release.

-   **Deprecation Notice**: Passing in resolvers to the existing actions (`UpdateVariable`, `DownloadContent`, `NavigateTo`) is now deprecated and will be removed in a future release. The existing API should continue to work as-is, but users are encouraged to migrate to the new API.

## 1.3.1

-   Fixed usage of `resource` package which is not supported on Windows. Attempting to use `CGROUP_MEMORY_LIMIT_ENABLED` on Windows is now a noop and emits a warning.

## 1.3.0

-   Internal: allow handler implementation substitution for variables, `py_component`, upload resolver and action resolver on a registry entry level

## 1.2.3

-   **Backported** Fixed usage of `resource` package which is not supported on Windows. Attempting to use `CGROUP_MEMORY_LIMIT_ENABLED` on Windows is now a noop and emits a warning.

## 1.2.2

-   Fixed an issue where the default encoders for certain types such as `pandas.Timeseries`, `numpy.complex64` and `numpy.complex128` would output unserializable values

## 1.2.1

-   Fixed an issue where `DataVariable` would fail to initialize with data when created within a synchronous handler function

## 1.2.0

-   Introduced more granular cache configuration for Derived and Data variables. In addition to previously supported 'cache type' (i.e. `'global'`, `'session'`, `'user'` scopes as per `dara.core.CacheType` enum), you can now also specify a cache policy. Available cache policies are:

1. `keep-all` - previous default, keeps all cached values without clearing them. Useful for small-sized results that are used frequently, ideally with a known range of results. Should be used with caution for large-sized results.
2. `lru`: least-recently-used cache; can be configured to hold `max_size` values (globally or per user/session depending on `cache_type` set). This is the new default with `max_size=10`, as it will keep the most often accessed values in cache and discard the least often accessed ones.
3. `most-recent`: keeps only the most recent result in cache. Useful for situations where caching is generally not desired, but `most-recent` will still prevent re-computation on subsequent runs with the same inputs.
4. `ttl`: time-to-live cache; can be configured to hold values for `ttl` seconds. Useful for e.g. values which fetch from a remote resource where the results become stale/invalid after a certain amount of time.

```python
from dara.core import ConfigurationBuilder, Cache, Variable, DerivedVariable

config = ConfigurationBuilder()

# Assume we have a handler function that fetches data from a remote API
def fetch_weather_data(args):
    city, country_code = args
    response = requests.get(f"https://some-weather-api.example/weather?q={city},{country_code}")
    return response.json()

# Define the arguments as Variables
city = Variable(default="London")
country_code = Variable(default="GB")

# Use case: The weather data is likely to change every minute, so we set a TTL of 60 seconds
# This means that the weather data will be fetched from the remote API at most once every 60 seconds for a given city/country_code pair
dv_ttl = DerivedVariable(
    fetch_weather_data,
    variables=[city, country_code],
    cache=Cache.Policy.TTL(ttl=60)
)

# Assume we have a handler that takes a while to run and outputs a large amount of data
def expensive_computation(args):
    data = [i for i in range(1e10)]
    return data

# Defining input variables
input_var = Variable(default=1)

# Use case: The data is large, so we want to keep most relevant results in cache and evict least relevant ones, so we use LRU cache
# Only the 5 most recently accessed results (for each user!) will be kept in the cache to save space
expensive_dv = DerivedVariable(
    handler=expensive_computation,
    variables=[input_var],
    cache=Cache.Policy.LRU(max_size=5, cache_type=Cache.Type.USER)
)

# Backwards compatible - just specifying cache type using the enum or string will default to LRU with max_size=10
# These are equivalent:
some_dv = DerivedVariable(..., cache=Cache.Policy.LRU(cache_type=Cache.Type.USER))
some_dv = DerivedVariable(..., cache=Cache.Type.USER)
some_dv = DerivedVariable(..., cache='user')
```

## 1.1.9

-   Added serialize/deserialize support to numpy/pandas datatype
-   Added custom encoder support. User can add encoder to handle serialization/deserialization of a type

## 1.1.6

-   Internal: dedupe custom registry lookup calls

## 1.1.5

-   Lock `anyio` to `>=4.0.0`
-   Internal: added a ContextVar in the `dara.core.visual.dynamic_component` module to keep track of currently executed `py_component`

## 1.1.4

-   Fixed an issue where the sidebar logo path would be incorrect in embedded environments

## 1.1.3

-   Internal: added a ContextVar in the `any_variable` module to customize `get_current_value` behaviour.
-   Fixed `ComponentInstance`'s `__repr__` not being able to correctly serialize components in some cases

## 1.1.2

-   Internal: fix auth logic consistency in embedded environments

## 1.1.1

-   Exposed `DynamicComponent` as a Python class. Normally used under-the-hood by `@darajs/core` to render dynamic components, it can now be used directly in advanced use cases to serialize components and render them dynamically.

```python
from dara.core.visual.components import DynamicComponent
from dara.components import Text, DerivedVariable

derived_text = DerivedVariable(lambda: 'Hello World', variables=[])
text_cmp = Text(text=derived_text).dict()

config.add_page(name='Dynamic Render', content=DynamicComponent(component=text_cmp))
```

-   Experimental: added `config.add_registry_lookup` API. This is an experimental API that allows you to register a function that will be called when a certain registry is being accessed, meant to be use for advanced use cases where some registry data needs to be fetched from an external source.

## 1.1.0

-   Internal asset build system refactor, the generated build cache file now stores complete information required to run an asset build.
-   Fixed an issue where static assets were only being copied once when the output (e.g. `dist`) folder is created. They are now copied over at each server start.
-   Static assets are no longer copied over to the `static` folder before being copied into the output folder. The migration process now copies assets from each static folder directly into the output folder in the order the static folders were added.

## 1.0.1

-   Added custom websocket message support. Custom messages can be sent from custom JS components to the server and vice versa.

```python
from typing import Any
from dara.core import ConfigurationBuilder

config = ConfigurationBuilder()

config.add_ws_handler(kind='my_custom_type', handler=my_custom_handler)

# This will be called whenever a message of type 'my_custom_type' is received
def my_custom_handler(channel: str, message: Any):
    """
    channel: The channel the message was received on; unique to each client connection
    message: The content of the message received
    """
    print(f'Got message {message} on channel {channel}')
    # The reponse is sent back to the client
    return 'response'
```

```tsx
import { WebsocketCtx } from '@darajs/core';

function MyCustomComponent(props: any) {
    const { client } = useContext(WebsocketCtx);

    useEffect(() => {
        const sub = client.customMessages$().subscribe((message) => {
            // Handle custom messages from the server
            console.log('received message', message);
        });

        return () => {
            sub.unsubscribe();
        };
    }, [client]);

    const handleClick = () => {
        // Send a message to the server
        client.sendCustomMessage('my_custom_type', { some: 'content' });
    };
}
```

## 1.0.0-a.2

-   Added 'Built with Dara' to sidebars.
-   Removed extra dependency on `create-dara-app`

## 1.0.0-a.1

-   Initial release<|MERGE_RESOLUTION|>--- conflicted
+++ resolved
@@ -4,10 +4,8 @@
 
 ## NEXT
 
-<<<<<<< HEAD
 -   Added `execute_action` convenience function to `ActionCtx` to allow for executing an arbitrary `ActionImpl` instance. This can be useful in certain situations when an external API returns an action impl object to be executed, or for custom action implementations.
 -   Internal: update `onUnhandledAction` API on `useAction` hook to be invoked for each action without a registered implementation rather than halting execution after the first unhandled action
-=======
 -   The `--reload` flag on the `dara start` command will now correctly infer the parent directory of the module containing the configuration module in order to watch that directory for changes, rather than defaulting to the current working directory
 -   Added `--reload-dir` flag which can be used multiple times to specify the exact folders to watch; when provided it will override the inferred watched directory
 
@@ -30,7 +28,6 @@
 
 -   Fixed an issue where the client app would refresh on WebSocket error&reconnect even without the `--reload` flag enabled
 -   Moved WebSocket server-side errors to be displayed on the default dev logger rather than the opt-in `--debug` logger
->>>>>>> 16393f66
 
 ## 1.4.5
 
