--- conflicted
+++ resolved
@@ -2,15 +2,10 @@
 title: Changelog
 ---
 
-<<<<<<< HEAD
 ## NEXT
 
 -   Internal (JS): added `RequestExtras` context to allow injecting additional e.g. headers into requests made by Dara in different parts of the component tree
-=======
-## NEXT
-
 -   Move import discovery warnings to the `--debug` logger
->>>>>>> ff2877dd
 
 ## 1.4.6
 
