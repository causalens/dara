---
title: Changelog
---

<<<<<<< HEAD
## NEXT

-  Fixed an issue where using `trigger()` on a DerivedVariable would behave inconsistently and cause extra recomputations in some cases
-  Fixed an issue where `None` values were being interpreted as cache misses for DerivedVariables
=======
## 1.17.6

-  Fixed an issue with the handleAuthErrors function when it's used with a non-json, streaming response.
>>>>>>> e2934f51

## 1.17.5

-  Fixed an issue with websockets being force closed on token refresh. This would cause certain elements of the application to hang until the page was refreshed.

## 1.17.3

-  Fixed an issue where in some cases actions consuming DerivedVariables would cause extra calculations of the derived variable to be performed even if a cached value was available

## 1.17.2

- Fixed issue where logging takes into consideration if `entry` is `None` but not if `entry.data` is `None`, causing an error when resetting a DataVariable's value to `None`.

## 1.17.1

-  Fixed an issue where `ComponentInstance` would fail validation if `raw_css` was explicitly set to `None`
-  Fixed an issue where setting `raw_css` to a `Variable` with an object value would not update the component's styles

## 1.17.0

-  Added `SwitchVariable` for frontend-only conditional logic. Use `SwitchVariable.when()` for boolean conditions and `SwitchVariable.match()` for value mappings. Provides better performance than `DerivedVariable` for simple conditional logic by avoiding backend roundtrips.

## 1.16.23

-  Added support for passing a `NonDataVariable` to `raw_css` in any `ComponentInstance`

## 1.16.22

-  Added a new `run_task` method to `ActionCtx` to imperatively run a task in a separate process.

## 1.16.21

-  JS: Fixed an issue where passing a nullish component to `DynamicComponent` would cause the component to error out, it will now render `null` instead.

## 1.16.20

-  Replaced `ignore_current_channel` parameter with `ignore_channel` in `BackendStore.write`. Only sync writes now prevent loopback by default.
-  Fixed an issue where sequence numbers would get out of sync on the first refresh due to sending a loopback write request.
-  Reintroduced a `For` component that can be used to render a list of items. Note: this is an initial release of the component and we reserve the right to make (potentially breaking) changes to it in the next few releases as we roll it out internally.
-  Added a `list_item` property to the `NonDataVariable` class (so `Variable`, `DerivedVariable`, `UrlVariable`) which can be used to access the current item's data within a `For` component renderer.

## 1.16.19

-  Added `write_partial` method to `BackendStore` for partial updates using JSON Patch

## 1.16.18

-  Fixed a regression where nested property on Variables created via `Variable.get` wasn't being serialized correctly

## 1.16.16

-  Fixed an issue where import discovery would not register a component if it was imported as a component *instance* defined in another file
-  Internal: add `add_module_dependency` API to `ConfigurationBuilder` to allow for explicit module dependencies to be defined by plugins to ensure dependend on assets are included even if they weren't included via e.g. import discovery

## 1.16.15

-  Bump minimum version of `pyjwt` to `2.3.0`
-  Added support for custom logging in `DaraDevFormatter` by defaulting to `logging.INFO` colors for any undefined level.

## 1.16.14

-  Fixed an issue where a `BackendStore` created within a `py_component` would not notify its creator about subscribed updates

## 1.16.13

-  Add a new `subscribe` method to base `PersistenceBackend` for `BackendStore`s to allow for the storage layer to trigger updates
-  Added a `readonly` flag to `BackendStore` to mark the storage layer to be read-only and skip writing to the backend

## 1.16.11

-   Fix an issue with base_url handling during redirection in the authentication flow

## 1.16.10

-   Unlock the `python-multipart` dependency, is now `>=0.0.7`

## 1.16.9

-   Bump minimum `h11` verson to `0.16.0` to fix security vulnerability

## 1.16.8

-   Fix a bug in static_url handling when running the local dev server.

## 1.16.7

-   Update how base_urls are handled so that Dara apps with custom JS can be run behind a proxy.


## 1.16.4

-   Fix a typo in `action.Ctx` typing

## 1.16.3

-   Fix `fastapi_vite_dara` environment variables to enable HMR mode
-   Improve serialization of `ActionImpl` to automatically serialize nested fields
-   Unlock `uvicorn` version to `>=0.23`, bump FastAPI to `^0.115.0`

## 1.16.2

-   Fix an issue where `Fallback` components would fail to serialize correctly
-   Allow extra fields in the `Settings` model.
-   Improve serialization of `Variable.default` to handle more common scenarios

## 1.16.0

-   Updated Dara to use `pydantic` v2.
-   BREAKING: removed `@template` markers and the `For` component due to incompatibility with pydantic v2 and very low usage.

## 1.15.7

-   Add support for setting a base_url in `dara start` so it can run behind a path prefixed proxy. e.g. `dara start --base-url https://my.app.com/proxy/`

## 1.15.6

-   Changed the verification process of websockets to be the same as the http endpoints

## 1.15.2

-   Fix an issue where the internal `eng_logger` would be enabled even when `DARA_DEV_LOG_LEVEL` was set to `NONE` (which is the default).

## 1.15.0

-   Fix a bug where when using `store=BackendStore(...)` kwarg with a `Variable`, the originating session would also be notified of the change causing rare desyncs and race conditions.

## 1.14.9

-   Fix a bug in the websocket token refresh logic that caused it to get stuck in a repeating failure state.

## 1.14.8

-   Fix a bug in the fastapi_vite_dara dependency that broke HMR mode for local development of custom JS packages

## 1.14.7

-   Loosen dependency requirement on Jinja2 to allow 3.1.x versions

## 1.14.6

-   Fixed an issue with websocket token updates during an SSO driven token refresh. Tokens are now correctly updated in the websocket handler and in the UI.

## 1.14.2

-   Internal (JS): remove redundant body from the token refresh request

## 1.14.1

-   Internal (JS): make request() helper options default to empty object

## 1.14.0

-   Added support for seamless token refresh mechanism. A provided auth config can be configured to support token refresh by:
    -   implement the `refresh_token` method to sign a new token, reusing the previous session_id for continuity
    -   adding some mechanism to set a `dara_refresh_token` cookie, e.g. via custom `components_config` and endpoints such as `/sso-callback` for SSO auth

## 1.13.1

-   Fixed an issue where data passed to `Table` component within a column of `dtype` `object` did not display correctly for datetime values.
-   Fixed an issue where `Variable`s with many properties could result in components crashing.

## 1.13.0

-   Fixed `DerivedDataVariable` cache retrieving schema from the wrong registry type.

## 1.12.7

-   Fixed a crash in `Table` pagination where rows containing non-unique index values would cause a slicing error.
-   Fixed an issue in `Table` where sorting by an unnamed index would not work.
-   Fixed a crash in `Table` when rendering the result of a `DerivedDataVariable` due to a missing `cache_key`.

## 1.12.6

-   Fix an issue where LRU cache could result in a `KeyError`

## 1.12.5

-   Internal (PY): improve support for synchronous custom WS handlers added with `config.add_ws_handler`, they are now guaranteed to be processed synchronously before the next WS message is handled.
-   Internal (JS): extend `sendCustomMessage` WS client method to return the response as a promise if a new third argument `awaitResponse` is true.

## 1.12.1

-   Added index columns to the response of `DataVariable`/`DerivedDataVariable`.
-   Added a schema endpoint for `DataVariable`/`DerivedDataVariable`. The schema is returned when passing `{ schema: true }` as an options field when calling `useDataVariable`/`useDerivedDataVariable`.
-   Fixed a crash when DataFrame with duplicate column names is passed into `DataVariable`/`DerivedDataVariable`.

## 1.11.0

-   Dropped support for Python 3.8.
-   Added support for Python 3.12.

## 1.10.5

-   Fixed an issue where an empty '.npmrc' would be written to the static files directory even when no custom registry is specified

## 1.10.4

-   Fixed an issue where `EventBus` were not fired for `Variable`s updated via actions but not subscribed to in the component tree

## 1.10.2

-   Fixed an issue where if a `Variable` was created from a `DerivedVariable` and had `persist_value=True` that its value was not unwrapped.
-   Added "Powered by causaLens" to the sidebar when `powered_by_causaLens` is set to `True` in the configuration.
-   Added a github link to "Built with Dara" in the sidebar.
-   Fixed an infinite loop in `useVariable` when using a nested selector inside a Select.
-   Added a `for_` and `id_` property to the `ComponentInstance`

## 1.10.0

-   Fixed an issue where in some cases a `DerivedDataVariable` would be invoked with an internal `PendingValue`
-   Implement `Variable.init_override` static method to allow overriding how variables are initialized within a given context.

```python
from dara.core import Variable

with Variable.init_override(lambda kwargs: {**kwargs, 'default': 'foo'}):
    var = Variable()

assert var.default == 'foo'
```

-   Internal (JS): `EventBus` now also emits events for `UrlVariable` changes

## 1.9.1

-   Fixed an issue where desired pathname + search params were not retained when redirected to the login page and then back to the original page

## 1.9.0

-   Further fix for the websocket reconnection logic that meant the socket class wasn't updated after re-initialization which meant that message sends were routed to the old socket rather than the new one.
-   Updated AnnotatedAction to have a `loading` property that is automatically set to be a Variable[bool] instance tracking the loading state of the action. The example below shows how you can disable a button whilst the action it triggers is running.

```python
from dara.core import action
from dara.components import Button

@action
def on_click(ctx: action.Ctx):
    # Do Something...

on_click_action = on_click()
Button('Click Me', onclick=on_click_action, disabled=on_click_action.loading)
```

-   On the JS Api side the `useAction` hook has been changed to only return the action function rather than a tuple of `[action_fn, isLoading]`. To retrieve the loading state a new hook `useActionIsLoading` now returns the isLoading state of the action as a piece of react state that will trigger redraws when its value changes.

## 1.8.5

-   Internal (JS): add `EventBus` events for resolving data variables

## 1.8.4

-   Internal (JS): Typing fix for `EventBus`

## 1.8.3

-   Internal (JS): implement a global `EventBus`, Dara internals now fire events to the EventBus which can be subscribed to.
    Accompanying `EventCapturer` component can be wrapped around a part of the component tree to capture and handle these events.
-   Fixed websocket reconnection logic so that it correctly retries for 10 seconds before bailing out and then retries the connection if the document becomes visible again.

## 1.8.1

-   Added missing interface definition to the WebsocketClientInterface in the ui code
-   Fix an issue where internal requests did not handle auth errors properly so users would not immediately
    be logged out when their session expired

## 1.7.7

-   Fixed an issue where `DataFrame`s with multiple indexes would fail to serialize correctly
-   Improved logging within the authentication system
-   Added the ability to handle chunked responses to internal dara messages used by the `WebsocketHandler.send_and_wait` method. The messages will be gathered into a list before being returned to the caller.

## 1.7.4

-   Added the ability to pass an asynchronous function to `ConfigurationBuilder.on_startup(...)`.
-   Fix an issue where `get_settings` would crash when attempting to generate a missing `.env` file. It now
    instead warns and falls back to using an in-memory set of default settings.
-   Fix an issue where the `BackendStore` would not respect existing value and overwrite it with the variable default,
    e.g. when an existing JSON file was present on disk with the `FileBackend`

## 1.7.3

-   Implement `FileBackend` for `BackendStore` in `dara.core.persistence` to allow for persistent file-based storage of `Variable` state in a JSON file
-   Add `scope` param to `BackendStore` which accepts either `'global'` or `'user'`. When scope=user, the store methods read/write/delete state for the current user only.
-   Add `get_all` to `BackendStore` to retrieve a key-value map of all state stored in the store. For user-scoped stores, this will be in the form of `{'user_id': 'value'}`; for global-scoped stores, this will be a dict of `{'global': 'value'}`
-   Resolve an issue with a previous fix to reconnect the websocket that prevented it from working on the 2nd/3rd/... times that the websocket was disconnected.

## 1.7.2

-   Fix an edge case where `Variable` state would not be initialized properly if previously registered under a different set of `RequestExtras`

## 1.7.1

-   Add defaults to `BackendStore` arguments - `uid` now defaults to a random UUID, `backend` defaults to `InMemoryBackend`
-   Add support for `BackendStore` in `config.add_registry_lookup`
-   Prevent `BackendStore` from serializing its backend implementation to the client
-   Internal: exclude `BackendStore` from being normalized
-   Internal: move `BackendStore` registration step from constructor to connected variable's constructor to allow for `RegistryLookup` to create another instance without registering
-   Internal (JS): fix `BackendStore` read requests not using custom `RequestExtras` provided in a context

## 1.7.0

-   Add `store` prop to (plain, i.e. non-derived/data) `Variable`. This enables customizing the "source of truth" for the `Variable`. By default it is stored in browser memory. In the initial implementation there is only one store available: `dara.core.persistence.BackendStore`. This enables making the variable server-side, where the client-side state is automatically synchronized with the backend state. The backend store accepts any backend implementation for storage, the initial implementation includes a simple `InMemoryBackend`.

Note that the details of the API such as methods and their signatures on the BackendStore or PersistenceBackend are subject to change as the feature is being developed and finalized.

```python
from dara.core import Variable
from dara.core.persistence import BackendStore, InMemoryBackend
from dara.components import Input

# Store have a unique identifier and a backend implementation for storage
collab_variable = Variable(default=1, store=BackendStore(uid='my_variable', backend=InMemoryBackend()))

# Input value will automatically be kept in sync 'live' for all users
Input(value=collab_variable)


# The store can be interacted with directly
store: BackendStore = collab_variable.store
# Write a new value to the store, all clients will be notified of the change
await store.write('new value')
# Read the current value from the store
value = await store.read()
```

-   Deps: upgrade FastAPI to `0.109.0`, fixes security vulnerability in `starlette` dependency

## 1.6.5

-   **Backported** Resolve an issue with a previous fix to reconnect the websocket that prevented it from working on the 2nd/3rd/... times that the websocket was disconnected.

## 1.6.3

-   Fix and issue where an error being thrown when processing a get_current_value request would crash the stream and prevent all future requests from being handled.

## 1.6.2

-   Fix an issue where `Node` is required even if the JS build is skipped explicitly via `--skip-jsbuild` flag
-   Fix an issue where the websocket connection was not properly recreated on reconnection

## 1.6.1

-   Address action execution blocking new requests due to an issue around BackgroundTask processing in starlette
-   Fix `get_current_value` not working for `DerivedDataVariable`

## 1.6.0

-   Fixed an issue where import discovery would consider the same symbols repeatedly causing it to run much longer than necessary
-   `suspend_render` setting on `fallback` provided to components is now inherited by all children of the component which the fallback is provided to, unless overriden by a different value.

## 1.5.3

-   Fixed an issue where the websocket channel would fail to be set correctly when using get_current_value after the user has reconnected their browser on a different websocket channel.

## 1.5.1

-   Fixed an issue where Local storage was not being cleared between sessions
-   Fixed an issue where the `@action` decorator would not work properly for instance methods, or class methods
-   Changed the session tie up to websocket channels to allow a single session to be tied to multiple channels
-   Add `--skip-jsbuild` cli flag, which skip the building JS assets process.

## 1.5.0

-   Internal (JS): added `RequestExtras` context to allow injecting additional e.g. headers into requests made by Dara in different parts of the component tree
-   Move import discovery warnings to the `--debug` logger

## 1.4.6

-   Added `execute_action` convenience function to `ActionCtx` to allow for executing an arbitrary `ActionImpl` instance. This can be useful in certain situations when an external API returns an action impl object to be executed, or for custom action implementations.
-   Internal: update `onUnhandledAction` API on `useAction` hook to be invoked for each action without a registered implementation rather than halting execution after the first unhandled action
-   The `--reload` flag on the `dara start` command will now correctly infer the parent directory of the module containing the configuration module in order to watch that directory for changes, rather than defaulting to the current working directory
-   Added `--reload-dir` flag which can be used multiple times to specify the exact folders to watch; when provided it will override the inferred watched directory

```
# Example structure
- decision-app/
    - decision_app/
        - main.py
        - pages/
        - utils/
    - pyproject.toml

# Will watch for changes in these directories: ['(...)/decision-app/decision_app']
dara start --reload
# Will watch for changes in these directories: ['(...)/decision-app/decision_app/pages']
dara start --reload-dir decision_app/pages
# Will watch for changes in these directories: ['(...)/decision-app/decision_app/utils', '(...)/decision-app/decision_app/pages']
dara start --reload-dir decision_app/pages decision_app/utils
```

-   Fixed an issue where the client app would refresh on WebSocket error&reconnect even without the `--reload` flag enabled
-   Moved WebSocket server-side errors to be displayed on the default dev logger rather than the opt-in `--debug` logger

## 1.4.5

-   Relax `python-dotenv` dependency from `^0.19.2` to `>=0.19.2`
-   Added `add_middleware` to `ConfigurationBuilder` to allow users to add custom middleware

## 1.4.4

-   Fixed an issue where the update action would fail if the updated variable was not already registered on the client. The action now registers the variable if it is not already registered.

## 1.4.3

-   `py_component` results are now normalized, which means multiple instances of the same variables within the returned components will be deduplicated. This should significantly reduce the amount of data sent over the wire in some cases.

## 1.4.2

-   Fixed an issue where `.get()` API on `Variable` would not behave correctly when used as the update target within actions (either legacy `UpdateVariable` or new `ActionCtx.update` method)

## 1.4.1

-   Fixed an issue where argument restoration for actions, derived variables and `py_component`s would attempt to restore a value to the annotated type even when the value was already of the correct type
-   Fixed an issue where Dara would fail to serialize responses including `NaN` or `inf` values, those are now serialized as `null` in the JSON response

## 1.4.0

-   Implement new action API in the form of the `@action` decorator. This decorator takes a function and returns an action that can be passed to a component's callback. It injects an `ActionCtx` object (aliased as `action.Ctx`) as the first argument of the function, which contains the input sent from the component and exposes action methods. This allows for full control over the action's behaviour, including the ability to conditionally execute specific actions with control flow, error handling etc. See the updated `actions` documentation page for more details on the new API and migration guide for the existing APIs.

```python
from dara.core import action, Variable
from dara.components import Select, Item

some_variable = Variable(1)
other_variable = Variable(2)

@action
async def my_action(ctx: action.Ctx, arg_1: int, arg_2: int):
    # Value coming from the component, in this case the selected item
    value = ctx.input
    # Your action logic...

    # Update `some_variable` to `value` multiplied by arg_1 and arg_2
    await ctx.update(variable=some_variable, value=value * arg_1 * arg_2)


Select(
    items=[Item(label='item1', value=1), Item(label='item2', value=2)],
    onchange=my_action(2, other_variable)
)
```

-   Added more shortcut actions for common operations, similar to existing `DerivedVariable.trigger()` - `AnyVariable.reset()`, `Variable.sync()`, `Variable.toggle()`, `Variable.update()`. See the updated `actions` documentation page for a full list of available actions.

-   Added `on_load` prop on the `ConfigurationBuilder.add_page` method. It accepts any valid action which will be executed as the page is loaded
-   **Deprecation Notice**: using `reset_vars_on_load` on `ConfigurationBuilder.add_page` is now deprecated, use `on_load` instead. The existing API will continue to work and will be removed in a future release.

-   **Deprecation Notice**: Passing in resolvers to the existing actions (`UpdateVariable`, `DownloadContent`, `NavigateTo`) is now deprecated and will be removed in a future release. The existing API should continue to work as-is, but users are encouraged to migrate to the new API.

## 1.3.1

-   Fixed usage of `resource` package which is not supported on Windows. Attempting to use `CGROUP_MEMORY_LIMIT_ENABLED` on Windows is now a noop and emits a warning.

## 1.3.0

-   Internal: allow handler implementation substitution for variables, `py_component`, upload resolver and action resolver on a registry entry level

## 1.2.3

-   **Backported** Fixed usage of `resource` package which is not supported on Windows. Attempting to use `CGROUP_MEMORY_LIMIT_ENABLED` on Windows is now a noop and emits a warning.

## 1.2.2

-   Fixed an issue where the default encoders for certain types such as `pandas.Timeseries`, `numpy.complex64` and `numpy.complex128` would output unserializable values

## 1.2.1

-   Fixed an issue where `DataVariable` would fail to initialize with data when created within a synchronous handler function

## 1.2.0

-   Introduced more granular cache configuration for Derived and Data variables. In addition to previously supported 'cache type' (i.e. `'global'`, `'session'`, `'user'` scopes as per `dara.core.CacheType` enum), you can now also specify a cache policy. Available cache policies are:

1. `keep-all` - previous default, keeps all cached values without clearing them. Useful for small-sized results that are used frequently, ideally with a known range of results. Should be used with caution for large-sized results.
2. `lru`: least-recently-used cache; can be configured to hold `max_size` values (globally or per user/session depending on `cache_type` set). This is the new default with `max_size=10`, as it will keep the most often accessed values in cache and discard the least often accessed ones.
3. `most-recent`: keeps only the most recent result in cache. Useful for situations where caching is generally not desired, but `most-recent` will still prevent re-computation on subsequent runs with the same inputs.
4. `ttl`: time-to-live cache; can be configured to hold values for `ttl` seconds. Useful for e.g. values which fetch from a remote resource where the results become stale/invalid after a certain amount of time.

```python
from dara.core import ConfigurationBuilder, Cache, Variable, DerivedVariable

config = ConfigurationBuilder()

# Assume we have a handler function that fetches data from a remote API
def fetch_weather_data(args):
    city, country_code = args
    response = requests.get(f"https://some-weather-api.example/weather?q={city},{country_code}")
    return response.json()

# Define the arguments as Variables
city = Variable(default="London")
country_code = Variable(default="GB")

# Use case: The weather data is likely to change every minute, so we set a TTL of 60 seconds
# This means that the weather data will be fetched from the remote API at most once every 60 seconds for a given city/country_code pair
dv_ttl = DerivedVariable(
    fetch_weather_data,
    variables=[city, country_code],
    cache=Cache.Policy.TTL(ttl=60)
)

# Assume we have a handler that takes a while to run and outputs a large amount of data
def expensive_computation(args):
    data = [i for i in range(1e10)]
    return data

# Defining input variables
input_var = Variable(default=1)

# Use case: The data is large, so we want to keep most relevant results in cache and evict least relevant ones, so we use LRU cache
# Only the 5 most recently accessed results (for each user!) will be kept in the cache to save space
expensive_dv = DerivedVariable(
    handler=expensive_computation,
    variables=[input_var],
    cache=Cache.Policy.LRU(max_size=5, cache_type=Cache.Type.USER)
)

# Backwards compatible - just specifying cache type using the enum or string will default to LRU with max_size=10
# These are equivalent:
some_dv = DerivedVariable(..., cache=Cache.Policy.LRU(cache_type=Cache.Type.USER))
some_dv = DerivedVariable(..., cache=Cache.Type.USER)
some_dv = DerivedVariable(..., cache='user')
```

## 1.1.9

-   Added serialize/deserialize support to numpy/pandas datatype
-   Added custom encoder support. User can add encoder to handle serialization/deserialization of a type

## 1.1.6

-   Internal: dedupe custom registry lookup calls

## 1.1.5

-   Lock `anyio` to `>=4.0.0`
-   Internal: added a ContextVar in the `dara.core.visual.dynamic_component` module to keep track of currently executed `py_component`

## 1.1.4

-   Fixed an issue where the sidebar logo path would be incorrect in embedded environments

## 1.1.3

-   Internal: added a ContextVar in the `any_variable` module to customize `get_current_value` behaviour.
-   Fixed `ComponentInstance`'s `__repr__` not being able to correctly serialize components in some cases

## 1.1.2

-   Internal: fix auth logic consistency in embedded environments

## 1.1.1

-   Exposed `DynamicComponent` as a Python class. Normally used under-the-hood by `@darajs/core` to render dynamic components, it can now be used directly in advanced use cases to serialize components and render them dynamically.

```python
from dara.core.visual.components import DynamicComponent
from dara.components import Text, DerivedVariable

derived_text = DerivedVariable(lambda: 'Hello World', variables=[])
text_cmp = Text(text=derived_text).dict()

config.add_page(name='Dynamic Render', content=DynamicComponent(component=text_cmp))
```

-   Experimental: added `config.add_registry_lookup` API. This is an experimental API that allows you to register a function that will be called when a certain registry is being accessed, meant to be use for advanced use cases where some registry data needs to be fetched from an external source.

## 1.1.0

-   Internal asset build system refactor, the generated build cache file now stores complete information required to run an asset build.
-   Fixed an issue where static assets were only being copied once when the output (e.g. `dist`) folder is created. They are now copied over at each server start.
-   Static assets are no longer copied over to the `static` folder before being copied into the output folder. The migration process now copies assets from each static folder directly into the output folder in the order the static folders were added.

## 1.0.1

-   Added custom websocket message support. Custom messages can be sent from custom JS components to the server and vice versa.

```python
from typing import Any
from dara.core import ConfigurationBuilder

config = ConfigurationBuilder()

config.add_ws_handler(kind='my_custom_type', handler=my_custom_handler)

# This will be called whenever a message of type 'my_custom_type' is received
def my_custom_handler(channel: str, message: Any):
    """
    channel: The channel the message was received on; unique to each client connection
    message: The content of the message received
    """
    print(f'Got message {message} on channel {channel}')
    # The reponse is sent back to the client
    return 'response'
```

```tsx
import { WebsocketCtx } from '@darajs/core';

function MyCustomComponent(props: any) {
    const { client } = useContext(WebsocketCtx);

    useEffect(() => {
        const sub = client.customMessages$().subscribe((message) => {
            // Handle custom messages from the server
            console.log('received message', message);
        });

        return () => {
            sub.unsubscribe();
        };
    }, [client]);

    const handleClick = () => {
        // Send a message to the server
        client.sendCustomMessage('my_custom_type', { some: 'content' });
    };
}
```

## 1.0.0-a.2

-   Added 'Built with Dara' to sidebars.
-   Removed extra dependency on `create-dara-app`

## 1.0.0-a.1

-   Initial release<|MERGE_RESOLUTION|>--- conflicted
+++ resolved
@@ -2,16 +2,14 @@
 title: Changelog
 ---
 
-<<<<<<< HEAD
 ## NEXT
 
 -  Fixed an issue where using `trigger()` on a DerivedVariable would behave inconsistently and cause extra recomputations in some cases
 -  Fixed an issue where `None` values were being interpreted as cache misses for DerivedVariables
-=======
+
 ## 1.17.6
 
 -  Fixed an issue with the handleAuthErrors function when it's used with a non-json, streaming response.
->>>>>>> e2934f51
 
 ## 1.17.5
 
