---
title: Changelog
---

## NEXT

<<<<<<< HEAD
-   Fix an issue where `Fallback` components would fail to serialize correctly

## 1.16.0
=======
-   Allow extra fields in the `Settings` model.

## 1.16.0-alpha.1
>>>>>>> 068183a3

-   Updated Dara to use `pydantic` v2.
-   BREAKING: removed `@template` markers and the `For` component due to incompatibility with pydantic v2 and very low usage.

## 1.15.7

-   Add support for setting a base_url in `dara start` so it can run behind a path prefixed proxy. e.g. `dara start --base-url https://my.app.com/proxy/`

## 1.15.6

-   Changed the verification process of websockets to be the same as the http endpoints

## 1.15.2

-   Fix an issue where the internal `eng_logger` would be enabled even when `DARA_DEV_LOG_LEVEL` was set to `NONE` (which is the default).

## 1.15.0

-   Fix a bug where when using `store=BackendStore(...)` kwarg with a `Variable`, the originating session would also be notified of the change causing rare desyncs and race conditions.

## 1.14.9

-   Fix a bug in the websocket token refresh logic that caused it to get stuck in a repeating failure state.

## 1.14.8

-   Fix a bug in the fastapi_vite_dara dependency that broke HMR mode for local development of custom JS packages

## 1.14.7

-   Loosen dependency requirement on Jinja2 to allow 3.1.x versions

## 1.14.6

-   Fixed an issue with websocket token updates during an SSO driven token refresh. Tokens are now correctly updated in the websocket handler and in the UI.

## 1.14.2

-   Internal (JS): remove redundant body from the token refresh request

## 1.14.1

-   Internal (JS): make request() helper options default to empty object

## 1.14.0

-   Added support for seamless token refresh mechanism. A provided auth config can be configured to support token refresh by:
    -   implement the `refresh_token` method to sign a new token, reusing the previous session_id for continuity
    -   adding some mechanism to set a `dara_refresh_token` cookie, e.g. via custom `components_config` and endpoints such as `/sso-callback` for SSO auth

## 1.13.1

-   Fixed an issue where data passed to `Table` component within a column of `dtype` `object` did not display correctly for datetime values.
-   Fixed an issue where `Variable`s with many properties could result in components crashing.

## 1.13.0

-   Fixed `DerivedDataVariable` cache retrieving schema from the wrong registry type.

## 1.12.7

-   Fixed a crash in `Table` pagination where rows containing non-unique index values would cause a slicing error.
-   Fixed an issue in `Table` where sorting by an unnamed index would not work.
-   Fixed a crash in `Table` when rendering the result of a `DerivedDataVariable` due to a missing `cache_key`.

## 1.12.6

-   Fix an issue where LRU cache could result in a `KeyError`

## 1.12.5

-   Internal (PY): improve support for synchronous custom WS handlers added with `config.add_ws_handler`, they are now guaranteed to be processed synchronously before the next WS message is handled.
-   Internal (JS): extend `sendCustomMessage` WS client method to return the response as a promise if a new third argument `awaitResponse` is true.

## 1.12.1

-   Added index columns to the response of `DataVariable`/`DerivedDataVariable`.
-   Added a schema endpoint for `DataVariable`/`DerivedDataVariable`. The schema is returned when passing `{ schema: true }` as an options field when calling `useDataVariable`/`useDerivedDataVariable`.
-   Fixed a crash when DataFrame with duplicate column names is passed into `DataVariable`/`DerivedDataVariable`.

## 1.11.0

-   Dropped support for Python 3.8.
-   Added support for Python 3.12.

## 1.10.5

-   Fixed an issue where an empty '.npmrc' would be written to the static files directory even when no custom registry is specified

## 1.10.4

-   Fixed an issue where `EventBus` were not fired for `Variable`s updated via actions but not subscribed to in the component tree

## 1.10.2

-   Fixed an issue where if a `Variable` was created from a `DerivedVariable` and had `persist_value=True` that its value was not unwrapped.
-   Added "Powered by causaLens" to the sidebar when `powered_by_causaLens` is set to `True` in the configuration.
-   Added a github link to "Built with Dara" in the sidebar.
-   Fixed an infinite loop in `useVariable` when using a nested selector inside a Select.
-   Added a `for_` and `id_` property to the `ComponentInstance`

## 1.10.0

-   Fixed an issue where in some cases a `DerivedDataVariable` would be invoked with an internal `PendingValue`
-   Implement `Variable.init_override` static method to allow overriding how variables are initialized within a given context.

```python
from dara.core import Variable

with Variable.init_override(lambda kwargs: {**kwargs, 'default': 'foo'}):
    var = Variable()

assert var.default == 'foo'
```

-   Internal (JS): `EventBus` now also emits events for `UrlVariable` changes

## 1.9.1

-   Fixed an issue where desired pathname + search params were not retained when redirected to the login page and then back to the original page

## 1.9.0

-   Further fix for the websocket reconnection logic that meant the socket class wasn't updated after re-initialization which meant that message sends were routed to the old socket rather than the new one.
-   Updated AnnotatedAction to have a `loading` property that is automatically set to be a Variable[bool] instance tracking the loading state of the action. The example below shows how you can disable a button whilst the action it triggers is running.

```python
from dara.core import action
from dara.components import Button

@action
def on_click(ctx: action.Ctx):
    # Do Something...

on_click_action = on_click()
Button('Click Me', onclick=on_click_action, disabled=on_click_action.loading)
```

-   On the JS Api side the `useAction` hook has been changed to only return the action function rather than a tuple of `[action_fn, isLoading]`. To retrieve the loading state a new hook `useActionIsLoading` now returns the isLoading state of the action as a piece of react state that will trigger redraws when its value changes.

## 1.8.5

-   Internal (JS): add `EventBus` events for resolving data variables

## 1.8.4

-   Internal (JS): Typing fix for `EventBus`

## 1.8.3

-   Internal (JS): implement a global `EventBus`, Dara internals now fire events to the EventBus which can be subscribed to.
    Accompanying `EventCapturer` component can be wrapped around a part of the component tree to capture and handle these events.
-   Fixed websocket reconnection logic so that it correctly retries for 10 seconds before bailing out and then retries the connection if the document becomes visible again.

## 1.8.1

-   Added missing interface definition to the WebsocketClientInterface in the ui code
-   Fix an issue where internal requests did not handle auth errors properly so users would not immediately
    be logged out when their session expired

## 1.7.7

-   Fixed an issue where `DataFrame`s with multiple indexes would fail to serialize correctly
-   Improved logging within the authentication system
-   Added the ability to handle chunked responses to internal dara messages used by the `WebsocketHandler.send_and_wait` method. The messages will be gathered into a list before being returned to the caller.

## 1.7.4

-   Added the ability to pass an asynchronous function to `ConfigurationBuilder.on_startup(...)`.
-   Fix an issue where `get_settings` would crash when attempting to generate a missing `.env` file. It now
    instead warns and falls back to using an in-memory set of default settings.
-   Fix an issue where the `BackendStore` would not respect existing value and overwrite it with the variable default,
    e.g. when an existing JSON file was present on disk with the `FileBackend`

## 1.7.3

-   Implement `FileBackend` for `BackendStore` in `dara.core.persistence` to allow for persistent file-based storage of `Variable` state in a JSON file
-   Add `scope` param to `BackendStore` which accepts either `'global'` or `'user'`. When scope=user, the store methods read/write/delete state for the current user only.
-   Add `get_all` to `BackendStore` to retrieve a key-value map of all state stored in the store. For user-scoped stores, this will be in the form of `{'user_id': 'value'}`; for global-scoped stores, this will be a dict of `{'global': 'value'}`
-   Resolve an issue with a previous fix to reconnect the websocket that prevented it from working on the 2nd/3rd/... times that the websocket was disconnected.

## 1.7.2

-   Fix an edge case where `Variable` state would not be initialized properly if previously registered under a different set of `RequestExtras`

## 1.7.1

-   Add defaults to `BackendStore` arguments - `uid` now defaults to a random UUID, `backend` defaults to `InMemoryBackend`
-   Add support for `BackendStore` in `config.add_registry_lookup`
-   Prevent `BackendStore` from serializing its backend implementation to the client
-   Internal: exclude `BackendStore` from being normalized
-   Internal: move `BackendStore` registration step from constructor to connected variable's constructor to allow for `RegistryLookup` to create another instance without registering
-   Internal (JS): fix `BackendStore` read requests not using custom `RequestExtras` provided in a context

## 1.7.0

-   Add `store` prop to (plain, i.e. non-derived/data) `Variable`. This enables customizing the "source of truth" for the `Variable`. By default it is stored in browser memory. In the initial implementation there is only one store available: `dara.core.persistence.BackendStore`. This enables making the variable server-side, where the client-side state is automatically synchronized with the backend state. The backend store accepts any backend implementation for storage, the initial implementation includes a simple `InMemoryBackend`.

Note that the details of the API such as methods and their signatures on the BackendStore or PersistenceBackend are subject to change as the feature is being developed and finalized.

```python
from dara.core import Variable
from dara.core.persistence import BackendStore, InMemoryBackend
from dara.components import Input

# Store have a unique identifier and a backend implementation for storage
collab_variable = Variable(default=1, store=BackendStore(uid='my_variable', backend=InMemoryBackend()))

# Input value will automatically be kept in sync 'live' for all users
Input(value=collab_variable)


# The store can be interacted with directly
store: BackendStore = collab_variable.store
# Write a new value to the store, all clients will be notified of the change
await store.write('new value')
# Read the current value from the store
value = await store.read()
```

-   Deps: upgrade FastAPI to `0.109.0`, fixes security vulnerability in `starlette` dependency

## 1.6.5

-   **Backported** Resolve an issue with a previous fix to reconnect the websocket that prevented it from working on the 2nd/3rd/... times that the websocket was disconnected.

## 1.6.3

-   Fix and issue where an error being thrown when processing a get_current_value request would crash the stream and prevent all future requests from being handled.

## 1.6.2

-   Fix an issue where `Node` is required even if the JS build is skipped explicitly via `--skip-jsbuild` flag
-   Fix an issue where the websocket connection was not properly recreated on reconnection

## 1.6.1

-   Address action execution blocking new requests due to an issue around BackgroundTask processing in starlette
-   Fix `get_current_value` not working for `DerivedDataVariable`

## 1.6.0

-   Fixed an issue where import discovery would consider the same symbols repeatedly causing it to run much longer than necessary
-   `suspend_render` setting on `fallback` provided to components is now inherited by all children of the component which the fallback is provided to, unless overriden by a different value.

## 1.5.3

-   Fixed an issue where the websocket channel would fail to be set correctly when using get_current_value after the user has reconnected their browser on a different websocket channel.

## 1.5.1

-   Fixed an issue where Local storage was not being cleared between sessions
-   Fixed an issue where the `@action` decorator would not work properly for instance methods, or class methods
-   Changed the session tie up to websocket channels to allow a single session to be tied to multiple channels
-   Add `--skip-jsbuild` cli flag, which skip the building JS assets process.

## 1.5.0

-   Internal (JS): added `RequestExtras` context to allow injecting additional e.g. headers into requests made by Dara in different parts of the component tree
-   Move import discovery warnings to the `--debug` logger

## 1.4.6

-   Added `execute_action` convenience function to `ActionCtx` to allow for executing an arbitrary `ActionImpl` instance. This can be useful in certain situations when an external API returns an action impl object to be executed, or for custom action implementations.
-   Internal: update `onUnhandledAction` API on `useAction` hook to be invoked for each action without a registered implementation rather than halting execution after the first unhandled action
-   The `--reload` flag on the `dara start` command will now correctly infer the parent directory of the module containing the configuration module in order to watch that directory for changes, rather than defaulting to the current working directory
-   Added `--reload-dir` flag which can be used multiple times to specify the exact folders to watch; when provided it will override the inferred watched directory

```
# Example structure
- decision-app/
    - decision_app/
        - main.py
        - pages/
        - utils/
    - pyproject.toml

# Will watch for changes in these directories: ['(...)/decision-app/decision_app']
dara start --reload
# Will watch for changes in these directories: ['(...)/decision-app/decision_app/pages']
dara start --reload-dir decision_app/pages
# Will watch for changes in these directories: ['(...)/decision-app/decision_app/utils', '(...)/decision-app/decision_app/pages']
dara start --reload-dir decision_app/pages decision_app/utils
```

-   Fixed an issue where the client app would refresh on WebSocket error&reconnect even without the `--reload` flag enabled
-   Moved WebSocket server-side errors to be displayed on the default dev logger rather than the opt-in `--debug` logger

## 1.4.5

-   Relax `python-dotenv` dependency from `^0.19.2` to `>=0.19.2`
-   Added `add_middleware` to `ConfigurationBuilder` to allow users to add custom middleware

## 1.4.4

-   Fixed an issue where the update action would fail if the updated variable was not already registered on the client. The action now registers the variable if it is not already registered.

## 1.4.3

-   `py_component` results are now normalized, which means multiple instances of the same variables within the returned components will be deduplicated. This should significantly reduce the amount of data sent over the wire in some cases.

## 1.4.2

-   Fixed an issue where `.get()` API on `Variable` would not behave correctly when used as the update target within actions (either legacy `UpdateVariable` or new `ActionCtx.update` method)

## 1.4.1

-   Fixed an issue where argument restoration for actions, derived variables and `py_component`s would attempt to restore a value to the annotated type even when the value was already of the correct type
-   Fixed an issue where Dara would fail to serialize responses including `NaN` or `inf` values, those are now serialized as `null` in the JSON response

## 1.4.0

-   Implement new action API in the form of the `@action` decorator. This decorator takes a function and returns an action that can be passed to a component's callback. It injects an `ActionCtx` object (aliased as `action.Ctx`) as the first argument of the function, which contains the input sent from the component and exposes action methods. This allows for full control over the action's behaviour, including the ability to conditionally execute specific actions with control flow, error handling etc. See the updated `actions` documentation page for more details on the new API and migration guide for the existing APIs.

```python
from dara.core import action, Variable
from dara.components import Select, Item

some_variable = Variable(1)
other_variable = Variable(2)

@action
async def my_action(ctx: action.Ctx, arg_1: int, arg_2: int):
    # Value coming from the component, in this case the selected item
    value = ctx.input
    # Your action logic...

    # Update `some_variable` to `value` multiplied by arg_1 and arg_2
    await ctx.update(variable=some_variable, value=value * arg_1 * arg_2)


Select(
    items=[Item(label='item1', value=1), Item(label='item2', value=2)],
    onchange=my_action(2, other_variable)
)
```

-   Added more shortcut actions for common operations, similar to existing `DerivedVariable.trigger()` - `AnyVariable.reset()`, `Variable.sync()`, `Variable.toggle()`, `Variable.update()`. See the updated `actions` documentation page for a full list of available actions.

-   Added `on_load` prop on the `ConfigurationBuilder.add_page` method. It accepts any valid action which will be executed as the page is loaded
-   **Deprecation Notice**: using `reset_vars_on_load` on `ConfigurationBuilder.add_page` is now deprecated, use `on_load` instead. The existing API will continue to work and will be removed in a future release.

-   **Deprecation Notice**: Passing in resolvers to the existing actions (`UpdateVariable`, `DownloadContent`, `NavigateTo`) is now deprecated and will be removed in a future release. The existing API should continue to work as-is, but users are encouraged to migrate to the new API.

## 1.3.1

-   Fixed usage of `resource` package which is not supported on Windows. Attempting to use `CGROUP_MEMORY_LIMIT_ENABLED` on Windows is now a noop and emits a warning.

## 1.3.0

-   Internal: allow handler implementation substitution for variables, `py_component`, upload resolver and action resolver on a registry entry level

## 1.2.3

-   **Backported** Fixed usage of `resource` package which is not supported on Windows. Attempting to use `CGROUP_MEMORY_LIMIT_ENABLED` on Windows is now a noop and emits a warning.

## 1.2.2

-   Fixed an issue where the default encoders for certain types such as `pandas.Timeseries`, `numpy.complex64` and `numpy.complex128` would output unserializable values

## 1.2.1

-   Fixed an issue where `DataVariable` would fail to initialize with data when created within a synchronous handler function

## 1.2.0

-   Introduced more granular cache configuration for Derived and Data variables. In addition to previously supported 'cache type' (i.e. `'global'`, `'session'`, `'user'` scopes as per `dara.core.CacheType` enum), you can now also specify a cache policy. Available cache policies are:

1. `keep-all` - previous default, keeps all cached values without clearing them. Useful for small-sized results that are used frequently, ideally with a known range of results. Should be used with caution for large-sized results.
2. `lru`: least-recently-used cache; can be configured to hold `max_size` values (globally or per user/session depending on `cache_type` set). This is the new default with `max_size=10`, as it will keep the most often accessed values in cache and discard the least often accessed ones.
3. `most-recent`: keeps only the most recent result in cache. Useful for situations where caching is generally not desired, but `most-recent` will still prevent re-computation on subsequent runs with the same inputs.
4. `ttl`: time-to-live cache; can be configured to hold values for `ttl` seconds. Useful for e.g. values which fetch from a remote resource where the results become stale/invalid after a certain amount of time.

```python
from dara.core import ConfigurationBuilder, Cache, Variable, DerivedVariable

config = ConfigurationBuilder()

# Assume we have a handler function that fetches data from a remote API
def fetch_weather_data(args):
    city, country_code = args
    response = requests.get(f"https://some-weather-api.example/weather?q={city},{country_code}")
    return response.json()

# Define the arguments as Variables
city = Variable(default="London")
country_code = Variable(default="GB")

# Use case: The weather data is likely to change every minute, so we set a TTL of 60 seconds
# This means that the weather data will be fetched from the remote API at most once every 60 seconds for a given city/country_code pair
dv_ttl = DerivedVariable(
    fetch_weather_data,
    variables=[city, country_code],
    cache=Cache.Policy.TTL(ttl=60)
)

# Assume we have a handler that takes a while to run and outputs a large amount of data
def expensive_computation(args):
    data = [i for i in range(1e10)]
    return data

# Defining input variables
input_var = Variable(default=1)

# Use case: The data is large, so we want to keep most relevant results in cache and evict least relevant ones, so we use LRU cache
# Only the 5 most recently accessed results (for each user!) will be kept in the cache to save space
expensive_dv = DerivedVariable(
    handler=expensive_computation,
    variables=[input_var],
    cache=Cache.Policy.LRU(max_size=5, cache_type=Cache.Type.USER)
)

# Backwards compatible - just specifying cache type using the enum or string will default to LRU with max_size=10
# These are equivalent:
some_dv = DerivedVariable(..., cache=Cache.Policy.LRU(cache_type=Cache.Type.USER))
some_dv = DerivedVariable(..., cache=Cache.Type.USER)
some_dv = DerivedVariable(..., cache='user')
```

## 1.1.9

-   Added serialize/deserialize support to numpy/pandas datatype
-   Added custom encoder support. User can add encoder to handle serialization/deserialization of a type

## 1.1.6

-   Internal: dedupe custom registry lookup calls

## 1.1.5

-   Lock `anyio` to `>=4.0.0`
-   Internal: added a ContextVar in the `dara.core.visual.dynamic_component` module to keep track of currently executed `py_component`

## 1.1.4

-   Fixed an issue where the sidebar logo path would be incorrect in embedded environments

## 1.1.3

-   Internal: added a ContextVar in the `any_variable` module to customize `get_current_value` behaviour.
-   Fixed `ComponentInstance`'s `__repr__` not being able to correctly serialize components in some cases

## 1.1.2

-   Internal: fix auth logic consistency in embedded environments

## 1.1.1

-   Exposed `DynamicComponent` as a Python class. Normally used under-the-hood by `@darajs/core` to render dynamic components, it can now be used directly in advanced use cases to serialize components and render them dynamically.

```python
from dara.core.visual.components import DynamicComponent
from dara.components import Text, DerivedVariable

derived_text = DerivedVariable(lambda: 'Hello World', variables=[])
text_cmp = Text(text=derived_text).dict()

config.add_page(name='Dynamic Render', content=DynamicComponent(component=text_cmp))
```

-   Experimental: added `config.add_registry_lookup` API. This is an experimental API that allows you to register a function that will be called when a certain registry is being accessed, meant to be use for advanced use cases where some registry data needs to be fetched from an external source.

## 1.1.0

-   Internal asset build system refactor, the generated build cache file now stores complete information required to run an asset build.
-   Fixed an issue where static assets were only being copied once when the output (e.g. `dist`) folder is created. They are now copied over at each server start.
-   Static assets are no longer copied over to the `static` folder before being copied into the output folder. The migration process now copies assets from each static folder directly into the output folder in the order the static folders were added.

## 1.0.1

-   Added custom websocket message support. Custom messages can be sent from custom JS components to the server and vice versa.

```python
from typing import Any
from dara.core import ConfigurationBuilder

config = ConfigurationBuilder()

config.add_ws_handler(kind='my_custom_type', handler=my_custom_handler)

# This will be called whenever a message of type 'my_custom_type' is received
def my_custom_handler(channel: str, message: Any):
    """
    channel: The channel the message was received on; unique to each client connection
    message: The content of the message received
    """
    print(f'Got message {message} on channel {channel}')
    # The reponse is sent back to the client
    return 'response'
```

```tsx
import { WebsocketCtx } from '@darajs/core';

function MyCustomComponent(props: any) {
    const { client } = useContext(WebsocketCtx);

    useEffect(() => {
        const sub = client.customMessages$().subscribe((message) => {
            // Handle custom messages from the server
            console.log('received message', message);
        });

        return () => {
            sub.unsubscribe();
        };
    }, [client]);

    const handleClick = () => {
        // Send a message to the server
        client.sendCustomMessage('my_custom_type', { some: 'content' });
    };
}
```

## 1.0.0-a.2

-   Added 'Built with Dara' to sidebars.
-   Removed extra dependency on `create-dara-app`

## 1.0.0-a.1

-   Initial release<|MERGE_RESOLUTION|>--- conflicted
+++ resolved
@@ -4,15 +4,10 @@
 
 ## NEXT
 
-<<<<<<< HEAD
 -   Fix an issue where `Fallback` components would fail to serialize correctly
+-   Allow extra fields in the `Settings` model.
 
 ## 1.16.0
-=======
--   Allow extra fields in the `Settings` model.
-
-## 1.16.0-alpha.1
->>>>>>> 068183a3
 
 -   Updated Dara to use `pydantic` v2.
 -   BREAKING: removed `@template` markers and the `For` component due to incompatibility with pydantic v2 and very low usage.
