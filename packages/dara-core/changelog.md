---
title: Changelog
---

## NEXT

<<<<<<< HEAD
-   Improve serialization of `ActionImpl` to automatically serialize nested fields
=======
-   Fix `fastapi_vite_dara` environment variables to enable HMR mode
>>>>>>> 9f7ecc4b

## 1.16.2

-   Fix an issue where `Fallback` components would fail to serialize correctly
-   Allow extra fields in the `Settings` model.
-   Improve serialization of `Variable.default` to handle more common scenarios

## 1.16.0

-   Updated Dara to use `pydantic` v2.
-   BREAKING: removed `@template` markers and the `For` component due to incompatibility with pydantic v2 and very low usage.

## 1.15.7

-   Add support for setting a base_url in `dara start` so it can run behind a path prefixed proxy. e.g. `dara start --base-url https://my.app.com/proxy/`

## 1.15.6

-   Changed the verification process of websockets to be the same as the http endpoints

## 1.15.2

-   Fix an issue where the internal `eng_logger` would be enabled even when `DARA_DEV_LOG_LEVEL` was set to `NONE` (which is the default).

## 1.15.0

-   Fix a bug where when using `store=BackendStore(...)` kwarg with a `Variable`, the originating session would also be notified of the change causing rare desyncs and race conditions.

## 1.14.9

-   Fix a bug in the websocket token refresh logic that caused it to get stuck in a repeating failure state.

## 1.14.8

-   Fix a bug in the fastapi_vite_dara dependency that broke HMR mode for local development of custom JS packages

## 1.14.7

-   Loosen dependency requirement on Jinja2 to allow 3.1.x versions

## 1.14.6

-   Fixed an issue with websocket token updates during an SSO driven token refresh. Tokens are now correctly updated in the websocket handler and in the UI.

## 1.14.2

-   Internal (JS): remove redundant body from the token refresh request

## 1.14.1

-   Internal (JS): make request() helper options default to empty object

## 1.14.0

-   Added support for seamless token refresh mechanism. A provided auth config can be configured to support token refresh by:
    -   implement the `refresh_token` method to sign a new token, reusing the previous session_id for continuity
    -   adding some mechanism to set a `dara_refresh_token` cookie, e.g. via custom `components_config` and endpoints such as `/sso-callback` for SSO auth

## 1.13.1

-   Fixed an issue where data passed to `Table` component within a column of `dtype` `object` did not display correctly for datetime values.
-   Fixed an issue where `Variable`s with many properties could result in components crashing.

## 1.13.0

-   Fixed `DerivedDataVariable` cache retrieving schema from the wrong registry type.

## 1.12.7

-   Fixed a crash in `Table` pagination where rows containing non-unique index values would cause a slicing error.
-   Fixed an issue in `Table` where sorting by an unnamed index would not work.
-   Fixed a crash in `Table` when rendering the result of a `DerivedDataVariable` due to a missing `cache_key`.

## 1.12.6

-   Fix an issue where LRU cache could result in a `KeyError`

## 1.12.5

-   Internal (PY): improve support for synchronous custom WS handlers added with `config.add_ws_handler`, they are now guaranteed to be processed synchronously before the next WS message is handled.
-   Internal (JS): extend `sendCustomMessage` WS client method to return the response as a promise if a new third argument `awaitResponse` is true.

## 1.12.1

-   Added index columns to the response of `DataVariable`/`DerivedDataVariable`.
-   Added a schema endpoint for `DataVariable`/`DerivedDataVariable`. The schema is returned when passing `{ schema: true }` as an options field when calling `useDataVariable`/`useDerivedDataVariable`.
-   Fixed a crash when DataFrame with duplicate column names is passed into `DataVariable`/`DerivedDataVariable`.

## 1.11.0

-   Dropped support for Python 3.8.
-   Added support for Python 3.12.

## 1.10.5

-   Fixed an issue where an empty '.npmrc' would be written to the static files directory even when no custom registry is specified

## 1.10.4

-   Fixed an issue where `EventBus` were not fired for `Variable`s updated via actions but not subscribed to in the component tree

## 1.10.2

-   Fixed an issue where if a `Variable` was created from a `DerivedVariable` and had `persist_value=True` that its value was not unwrapped.
-   Added "Powered by causaLens" to the sidebar when `powered_by_causaLens` is set to `True` in the configuration.
-   Added a github link to "Built with Dara" in the sidebar.
-   Fixed an infinite loop in `useVariable` when using a nested selector inside a Select.
-   Added a `for_` and `id_` property to the `ComponentInstance`

## 1.10.0

-   Fixed an issue where in some cases a `DerivedDataVariable` would be invoked with an internal `PendingValue`
-   Implement `Variable.init_override` static method to allow overriding how variables are initialized within a given context.

```python
from dara.core import Variable

with Variable.init_override(lambda kwargs: {**kwargs, 'default': 'foo'}):
    var = Variable()

assert var.default == 'foo'
```

-   Internal (JS): `EventBus` now also emits events for `UrlVariable` changes

## 1.9.1

-   Fixed an issue where desired pathname + search params were not retained when redirected to the login page and then back to the original page

## 1.9.0

-   Further fix for the websocket reconnection logic that meant the socket class wasn't updated after re-initialization which meant that message sends were routed to the old socket rather than the new one.
-   Updated AnnotatedAction to have a `loading` property that is automatically set to be a Variable[bool] instance tracking the loading state of the action. The example below shows how you can disable a button whilst the action it triggers is running.

```python
from dara.core import action
from dara.components import Button

@action
def on_click(ctx: action.Ctx):
    # Do Something...

on_click_action = on_click()
Button('Click Me', onclick=on_click_action, disabled=on_click_action.loading)
```

-   On the JS Api side the `useAction` hook has been changed to only return the action function rather than a tuple of `[action_fn, isLoading]`. To retrieve the loading state a new hook `useActionIsLoading` now returns the isLoading state of the action as a piece of react state that will trigger redraws when its value changes.

## 1.8.5

-   Internal (JS): add `EventBus` events for resolving data variables

## 1.8.4

-   Internal (JS): Typing fix for `EventBus`

## 1.8.3

-   Internal (JS): implement a global `EventBus`, Dara internals now fire events to the EventBus which can be subscribed to.
    Accompanying `EventCapturer` component can be wrapped around a part of the component tree to capture and handle these events.
-   Fixed websocket reconnection logic so that it correctly retries for 10 seconds before bailing out and then retries the connection if the document becomes visible again.

## 1.8.1

-   Added missing interface definition to the WebsocketClientInterface in the ui code
-   Fix an issue where internal requests did not handle auth errors properly so users would not immediately
    be logged out when their session expired

## 1.7.7

-   Fixed an issue where `DataFrame`s with multiple indexes would fail to serialize correctly
-   Improved logging within the authentication system
-   Added the ability to handle chunked responses to internal dara messages used by the `WebsocketHandler.send_and_wait` method. The messages will be gathered into a list before being returned to the caller.

## 1.7.4

-   Added the ability to pass an asynchronous function to `ConfigurationBuilder.on_startup(...)`.
-   Fix an issue where `get_settings` would crash when attempting to generate a missing `.env` file. It now
    instead warns and falls back to using an in-memory set of default settings.
-   Fix an issue where the `BackendStore` would not respect existing value and overwrite it with the variable default,
    e.g. when an existing JSON file was present on disk with the `FileBackend`

## 1.7.3

-   Implement `FileBackend` for `BackendStore` in `dara.core.persistence` to allow for persistent file-based storage of `Variable` state in a JSON file
-   Add `scope` param to `BackendStore` which accepts either `'global'` or `'user'`. When scope=user, the store methods read/write/delete state for the current user only.
-   Add `get_all` to `BackendStore` to retrieve a key-value map of all state stored in the store. For user-scoped stores, this will be in the form of `{'user_id': 'value'}`; for global-scoped stores, this will be a dict of `{'global': 'value'}`
-   Resolve an issue with a previous fix to reconnect the websocket that prevented it from working on the 2nd/3rd/... times that the websocket was disconnected.

## 1.7.2

-   Fix an edge case where `Variable` state would not be initialized properly if previously registered under a different set of `RequestExtras`

## 1.7.1

-   Add defaults to `BackendStore` arguments - `uid` now defaults to a random UUID, `backend` defaults to `InMemoryBackend`
-   Add support for `BackendStore` in `config.add_registry_lookup`
-   Prevent `BackendStore` from serializing its backend implementation to the client
-   Internal: exclude `BackendStore` from being normalized
-   Internal: move `BackendStore` registration step from constructor to connected variable's constructor to allow for `RegistryLookup` to create another instance without registering
-   Internal (JS): fix `BackendStore` read requests not using custom `RequestExtras` provided in a context

## 1.7.0

-   Add `store` prop to (plain, i.e. non-derived/data) `Variable`. This enables customizing the "source of truth" for the `Variable`. By default it is stored in browser memory. In the initial implementation there is only one store available: `dara.core.persistence.BackendStore`. This enables making the variable server-side, where the client-side state is automatically synchronized with the backend state. The backend store accepts any backend implementation for storage, the initial implementation includes a simple `InMemoryBackend`.

Note that the details of the API such as methods and their signatures on the BackendStore or PersistenceBackend are subject to change as the feature is being developed and finalized.

```python
from dara.core import Variable
from dara.core.persistence import BackendStore, InMemoryBackend
from dara.components import Input

# Store have a unique identifier and a backend implementation for storage
collab_variable = Variable(default=1, store=BackendStore(uid='my_variable', backend=InMemoryBackend()))

# Input value will automatically be kept in sync 'live' for all users
Input(value=collab_variable)


# The store can be interacted with directly
store: BackendStore = collab_variable.store
# Write a new value to the store, all clients will be notified of the change
await store.write('new value')
# Read the current value from the store
value = await store.read()
```

-   Deps: upgrade FastAPI to `0.109.0`, fixes security vulnerability in `starlette` dependency

## 1.6.5

-   **Backported** Resolve an issue with a previous fix to reconnect the websocket that prevented it from working on the 2nd/3rd/... times that the websocket was disconnected.

## 1.6.3

-   Fix and issue where an error being thrown when processing a get_current_value request would crash the stream and prevent all future requests from being handled.

## 1.6.2

-   Fix an issue where `Node` is required even if the JS build is skipped explicitly via `--skip-jsbuild` flag
-   Fix an issue where the websocket connection was not properly recreated on reconnection

## 1.6.1

-   Address action execution blocking new requests due to an issue around BackgroundTask processing in starlette
-   Fix `get_current_value` not working for `DerivedDataVariable`

## 1.6.0

-   Fixed an issue where import discovery would consider the same symbols repeatedly causing it to run much longer than necessary
-   `suspend_render` setting on `fallback` provided to components is now inherited by all children of the component which the fallback is provided to, unless overriden by a different value.

## 1.5.3

-   Fixed an issue where the websocket channel would fail to be set correctly when using get_current_value after the user has reconnected their browser on a different websocket channel.

## 1.5.1

-   Fixed an issue where Local storage was not being cleared between sessions
-   Fixed an issue where the `@action` decorator would not work properly for instance methods, or class methods
-   Changed the session tie up to websocket channels to allow a single session to be tied to multiple channels
-   Add `--skip-jsbuild` cli flag, which skip the building JS assets process.

## 1.5.0

-   Internal (JS): added `RequestExtras` context to allow injecting additional e.g. headers into requests made by Dara in different parts of the component tree
-   Move import discovery warnings to the `--debug` logger

## 1.4.6

-   Added `execute_action` convenience function to `ActionCtx` to allow for executing an arbitrary `ActionImpl` instance. This can be useful in certain situations when an external API returns an action impl object to be executed, or for custom action implementations.
-   Internal: update `onUnhandledAction` API on `useAction` hook to be invoked for each action without a registered implementation rather than halting execution after the first unhandled action
-   The `--reload` flag on the `dara start` command will now correctly infer the parent directory of the module containing the configuration module in order to watch that directory for changes, rather than defaulting to the current working directory
-   Added `--reload-dir` flag which can be used multiple times to specify the exact folders to watch; when provided it will override the inferred watched directory

```
# Example structure
- decision-app/
    - decision_app/
        - main.py
        - pages/
        - utils/
    - pyproject.toml

# Will watch for changes in these directories: ['(...)/decision-app/decision_app']
dara start --reload
# Will watch for changes in these directories: ['(...)/decision-app/decision_app/pages']
dara start --reload-dir decision_app/pages
# Will watch for changes in these directories: ['(...)/decision-app/decision_app/utils', '(...)/decision-app/decision_app/pages']
dara start --reload-dir decision_app/pages decision_app/utils
```

-   Fixed an issue where the client app would refresh on WebSocket error&reconnect even without the `--reload` flag enabled
-   Moved WebSocket server-side errors to be displayed on the default dev logger rather than the opt-in `--debug` logger

## 1.4.5

-   Relax `python-dotenv` dependency from `^0.19.2` to `>=0.19.2`
-   Added `add_middleware` to `ConfigurationBuilder` to allow users to add custom middleware

## 1.4.4

-   Fixed an issue where the update action would fail if the updated variable was not already registered on the client. The action now registers the variable if it is not already registered.

## 1.4.3

-   `py_component` results are now normalized, which means multiple instances of the same variables within the returned components will be deduplicated. This should significantly reduce the amount of data sent over the wire in some cases.

## 1.4.2

-   Fixed an issue where `.get()` API on `Variable` would not behave correctly when used as the update target within actions (either legacy `UpdateVariable` or new `ActionCtx.update` method)

## 1.4.1

-   Fixed an issue where argument restoration for actions, derived variables and `py_component`s would attempt to restore a value to the annotated type even when the value was already of the correct type
-   Fixed an issue where Dara would fail to serialize responses including `NaN` or `inf` values, those are now serialized as `null` in the JSON response

## 1.4.0

-   Implement new action API in the form of the `@action` decorator. This decorator takes a function and returns an action that can be passed to a component's callback. It injects an `ActionCtx` object (aliased as `action.Ctx`) as the first argument of the function, which contains the input sent from the component and exposes action methods. This allows for full control over the action's behaviour, including the ability to conditionally execute specific actions with control flow, error handling etc. See the updated `actions` documentation page for more details on the new API and migration guide for the existing APIs.

```python
from dara.core import action, Variable
from dara.components import Select, Item

some_variable = Variable(1)
other_variable = Variable(2)

@action
async def my_action(ctx: action.Ctx, arg_1: int, arg_2: int):
    # Value coming from the component, in this case the selected item
    value = ctx.input
    # Your action logic...

    # Update `some_variable` to `value` multiplied by arg_1 and arg_2
    await ctx.update(variable=some_variable, value=value * arg_1 * arg_2)


Select(
    items=[Item(label='item1', value=1), Item(label='item2', value=2)],
    onchange=my_action(2, other_variable)
)
```

-   Added more shortcut actions for common operations, similar to existing `DerivedVariable.trigger()` - `AnyVariable.reset()`, `Variable.sync()`, `Variable.toggle()`, `Variable.update()`. See the updated `actions` documentation page for a full list of available actions.

-   Added `on_load` prop on the `ConfigurationBuilder.add_page` method. It accepts any valid action which will be executed as the page is loaded
-   **Deprecation Notice**: using `reset_vars_on_load` on `ConfigurationBuilder.add_page` is now deprecated, use `on_load` instead. The existing API will continue to work and will be removed in a future release.

-   **Deprecation Notice**: Passing in resolvers to the existing actions (`UpdateVariable`, `DownloadContent`, `NavigateTo`) is now deprecated and will be removed in a future release. The existing API should continue to work as-is, but users are encouraged to migrate to the new API.

## 1.3.1

-   Fixed usage of `resource` package which is not supported on Windows. Attempting to use `CGROUP_MEMORY_LIMIT_ENABLED` on Windows is now a noop and emits a warning.

## 1.3.0

-   Internal: allow handler implementation substitution for variables, `py_component`, upload resolver and action resolver on a registry entry level

## 1.2.3

-   **Backported** Fixed usage of `resource` package which is not supported on Windows. Attempting to use `CGROUP_MEMORY_LIMIT_ENABLED` on Windows is now a noop and emits a warning.

## 1.2.2

-   Fixed an issue where the default encoders for certain types such as `pandas.Timeseries`, `numpy.complex64` and `numpy.complex128` would output unserializable values

## 1.2.1

-   Fixed an issue where `DataVariable` would fail to initialize with data when created within a synchronous handler function

## 1.2.0

-   Introduced more granular cache configuration for Derived and Data variables. In addition to previously supported 'cache type' (i.e. `'global'`, `'session'`, `'user'` scopes as per `dara.core.CacheType` enum), you can now also specify a cache policy. Available cache policies are:

1. `keep-all` - previous default, keeps all cached values without clearing them. Useful for small-sized results that are used frequently, ideally with a known range of results. Should be used with caution for large-sized results.
2. `lru`: least-recently-used cache; can be configured to hold `max_size` values (globally or per user/session depending on `cache_type` set). This is the new default with `max_size=10`, as it will keep the most often accessed values in cache and discard the least often accessed ones.
3. `most-recent`: keeps only the most recent result in cache. Useful for situations where caching is generally not desired, but `most-recent` will still prevent re-computation on subsequent runs with the same inputs.
4. `ttl`: time-to-live cache; can be configured to hold values for `ttl` seconds. Useful for e.g. values which fetch from a remote resource where the results become stale/invalid after a certain amount of time.

```python
from dara.core import ConfigurationBuilder, Cache, Variable, DerivedVariable

config = ConfigurationBuilder()

# Assume we have a handler function that fetches data from a remote API
def fetch_weather_data(args):
    city, country_code = args
    response = requests.get(f"https://some-weather-api.example/weather?q={city},{country_code}")
    return response.json()

# Define the arguments as Variables
city = Variable(default="London")
country_code = Variable(default="GB")

# Use case: The weather data is likely to change every minute, so we set a TTL of 60 seconds
# This means that the weather data will be fetched from the remote API at most once every 60 seconds for a given city/country_code pair
dv_ttl = DerivedVariable(
    fetch_weather_data,
    variables=[city, country_code],
    cache=Cache.Policy.TTL(ttl=60)
)

# Assume we have a handler that takes a while to run and outputs a large amount of data
def expensive_computation(args):
    data = [i for i in range(1e10)]
    return data

# Defining input variables
input_var = Variable(default=1)

# Use case: The data is large, so we want to keep most relevant results in cache and evict least relevant ones, so we use LRU cache
# Only the 5 most recently accessed results (for each user!) will be kept in the cache to save space
expensive_dv = DerivedVariable(
    handler=expensive_computation,
    variables=[input_var],
    cache=Cache.Policy.LRU(max_size=5, cache_type=Cache.Type.USER)
)

# Backwards compatible - just specifying cache type using the enum or string will default to LRU with max_size=10
# These are equivalent:
some_dv = DerivedVariable(..., cache=Cache.Policy.LRU(cache_type=Cache.Type.USER))
some_dv = DerivedVariable(..., cache=Cache.Type.USER)
some_dv = DerivedVariable(..., cache='user')
```

## 1.1.9

-   Added serialize/deserialize support to numpy/pandas datatype
-   Added custom encoder support. User can add encoder to handle serialization/deserialization of a type

## 1.1.6

-   Internal: dedupe custom registry lookup calls

## 1.1.5

-   Lock `anyio` to `>=4.0.0`
-   Internal: added a ContextVar in the `dara.core.visual.dynamic_component` module to keep track of currently executed `py_component`

## 1.1.4

-   Fixed an issue where the sidebar logo path would be incorrect in embedded environments

## 1.1.3

-   Internal: added a ContextVar in the `any_variable` module to customize `get_current_value` behaviour.
-   Fixed `ComponentInstance`'s `__repr__` not being able to correctly serialize components in some cases

## 1.1.2

-   Internal: fix auth logic consistency in embedded environments

## 1.1.1

-   Exposed `DynamicComponent` as a Python class. Normally used under-the-hood by `@darajs/core` to render dynamic components, it can now be used directly in advanced use cases to serialize components and render them dynamically.

```python
from dara.core.visual.components import DynamicComponent
from dara.components import Text, DerivedVariable

derived_text = DerivedVariable(lambda: 'Hello World', variables=[])
text_cmp = Text(text=derived_text).dict()

config.add_page(name='Dynamic Render', content=DynamicComponent(component=text_cmp))
```

-   Experimental: added `config.add_registry_lookup` API. This is an experimental API that allows you to register a function that will be called when a certain registry is being accessed, meant to be use for advanced use cases where some registry data needs to be fetched from an external source.

## 1.1.0

-   Internal asset build system refactor, the generated build cache file now stores complete information required to run an asset build.
-   Fixed an issue where static assets were only being copied once when the output (e.g. `dist`) folder is created. They are now copied over at each server start.
-   Static assets are no longer copied over to the `static` folder before being copied into the output folder. The migration process now copies assets from each static folder directly into the output folder in the order the static folders were added.

## 1.0.1

-   Added custom websocket message support. Custom messages can be sent from custom JS components to the server and vice versa.

```python
from typing import Any
from dara.core import ConfigurationBuilder

config = ConfigurationBuilder()

config.add_ws_handler(kind='my_custom_type', handler=my_custom_handler)

# This will be called whenever a message of type 'my_custom_type' is received
def my_custom_handler(channel: str, message: Any):
    """
    channel: The channel the message was received on; unique to each client connection
    message: The content of the message received
    """
    print(f'Got message {message} on channel {channel}')
    # The reponse is sent back to the client
    return 'response'
```

```tsx
import { WebsocketCtx } from '@darajs/core';

function MyCustomComponent(props: any) {
    const { client } = useContext(WebsocketCtx);

    useEffect(() => {
        const sub = client.customMessages$().subscribe((message) => {
            // Handle custom messages from the server
            console.log('received message', message);
        });

        return () => {
            sub.unsubscribe();
        };
    }, [client]);

    const handleClick = () => {
        // Send a message to the server
        client.sendCustomMessage('my_custom_type', { some: 'content' });
    };
}
```

## 1.0.0-a.2

-   Added 'Built with Dara' to sidebars.
-   Removed extra dependency on `create-dara-app`

## 1.0.0-a.1

-   Initial release<|MERGE_RESOLUTION|>--- conflicted
+++ resolved
@@ -4,11 +4,8 @@
 
 ## NEXT
 
-<<<<<<< HEAD
+-   Fix `fastapi_vite_dara` environment variables to enable HMR mode
 -   Improve serialization of `ActionImpl` to automatically serialize nested fields
-=======
--   Fix `fastapi_vite_dara` environment variables to enable HMR mode
->>>>>>> 9f7ecc4b
 
 ## 1.16.2
 
