--- conflicted
+++ resolved
@@ -4,16 +4,13 @@
 
 ## NEXT
 
-<<<<<<< HEAD
+-  Fixed an issue where a race condition in the task pool could cause it to no longer be able to process tasks
 -  Unlock `packaging` dependency in `dara-core`
-=======
--  Fixed an issue where a race condition in the task pool could cause it to no longer be able to process tasks
 
 ## 1.19.0
 
 -  Internal: upgraded production build to use Vite v7. The minimum version of Node required for production builds is now 20.19.0
 -  Docs: Improve documentation metadata for all Getting Started guides
->>>>>>> 5ebeca10
 
 ## 1.18.5
 
