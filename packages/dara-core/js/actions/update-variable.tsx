--- conflicted
+++ resolved
@@ -1,5 +1,5 @@
 import { getOrRegisterPlainVariable } from '@/shared/interactivity/plain-variable';
-import { type ActionHandler, type UpdateVariableImpl } from '@/types/core';
+import { type ActionHandler, type UpdateVariableImpl, UserError } from '@/types/core';
 
 /**
  * Constant to replace with the input value.
@@ -15,27 +15,10 @@
  * Front-end handler for UpdateVariable action.
  */
 const UpdateVariable: ActionHandler<UpdateVariableImpl> = async (ctx, actionImpl) => {
-    let varAtom;
-    let eventName: 'PLAIN_VARIABLE_LOADED' | 'URL_VARIABLE_LOADED';
-
-    // Make sure the variable is registered
-    switch (actionImpl.variable.__typename) {
-        case 'Variable':
-            varAtom = getOrRegisterPlainVariable(actionImpl.variable, ctx.wsClient, ctx.taskCtx, ctx.extras);
-            eventName = 'PLAIN_VARIABLE_LOADED';
-            break;
-<<<<<<< HEAD
-        case 'UrlVariable':
-            varAtom = getOrRegisterUrlVariable(actionImpl.variable);
-            eventName = 'URL_VARIABLE_LOADED';
-            break;
-        case 'ServerVariable':
-            throw new Error('ServerVariable is not supported in UpdateVariable action');
-=======
-        case 'DataVariable':
-            throw new Error('DataVariable is not supported in UpdateVariable action');
->>>>>>> 7d5693ab
+    if (actionImpl.variable.__typename !== 'Variable') {
+        throw new UserError('UpdateVariable action only supports Variables');
     }
+    const varAtom = getOrRegisterPlainVariable(actionImpl.variable, ctx.wsClient, ctx.taskCtx, ctx.extras);
 
     let newValue;
 
@@ -51,7 +34,7 @@
     }
 
     ctx.set(varAtom, newValue);
-    ctx.eventBus.publish(eventName, { variable: actionImpl.variable as any, value: newValue });
+    ctx.eventBus.publish('PLAIN_VARIABLE_LOADED', { variable: actionImpl.variable as any, value: newValue });
 };
 
 export default UpdateVariable;