import { nanoid } from 'nanoid';

import { getOrRegisterPlainVariable } from '@/shared/interactivity/plain-variable';
import { getOrRegisterTrigger } from '@/shared/interactivity/triggers';
import { type ActionHandler, type ResetVariablesImpl } from '@/types/core';
import {
    isDerivedVariable,
    isServerVariable,
    isStateVariable,
    isSwitchVariable,
    isVariable,
} from '@/types/utils';

/**
 * Front-end handler for ResetVariables action.
 * Sequentially resets variables to their default values (or forces a recalculation for DerivedVariables)
 */
const ResetVariables: ActionHandler<ResetVariablesImpl> = (ctx, actionImpl) => {
    actionImpl.variables.filter(isVariable).forEach((variable) => {
        // For DVs, trigger their recalculation
        if (isDerivedVariable(variable)) {
            const triggerAtom = getOrRegisterTrigger(variable);

            ctx.set(triggerAtom, (triggerIndexValue) => ({
                force_key: nanoid(),
                inc: triggerIndexValue.inc + 1,
            }));
<<<<<<< HEAD
        } else if (isUrlVariable(variable)) {
            // For UrlVariables, we use set instead of reset to update the URL as well; otherwise just the atom is reset
            const urlAtom = getOrRegisterUrlVariable(variable);
            ctx.set(urlAtom, variable.default);

            ctx.eventBus.publish('URL_VARIABLE_LOADED', { variable, value: variable.default });
=======
        } else if (isDataVariable(variable)) {
            // for data variables this is a noop
>>>>>>> 7d5693ab
        } else if (isSwitchVariable(variable)) {
            // cannot reset switch variables
        } else if (isStateVariable(variable)) {
            // StateVariables cannot be reset as they track parent DerivedVariable state
            // This is a noop - the state will update when the parent DerivedVariable changes
        } else if (isServerVariable(variable)) {
            // ServerVariables cannot be reset currently as they might not even have a default value (user stores)
        } else {
            const plainAtom = getOrRegisterPlainVariable(variable, ctx.wsClient, ctx.taskCtx, ctx.extras);
            if (variable.store?.__typename === 'QueryParamStore') {
                // NOTE: using set(..., default) instead of reset,
                // as reset doesn't properly reset the query param
                ctx.set(plainAtom, variable.default);
            } else {
                ctx.reset(plainAtom);
            }

            ctx.eventBus.publish('PLAIN_VARIABLE_LOADED', { variable, value: variable.default });
        }
    });
};

export default ResetVariables;<|MERGE_RESOLUTION|>--- conflicted
+++ resolved
@@ -25,17 +25,6 @@
                 force_key: nanoid(),
                 inc: triggerIndexValue.inc + 1,
             }));
-<<<<<<< HEAD
-        } else if (isUrlVariable(variable)) {
-            // For UrlVariables, we use set instead of reset to update the URL as well; otherwise just the atom is reset
-            const urlAtom = getOrRegisterUrlVariable(variable);
-            ctx.set(urlAtom, variable.default);
-
-            ctx.eventBus.publish('URL_VARIABLE_LOADED', { variable, value: variable.default });
-=======
-        } else if (isDataVariable(variable)) {
-            // for data variables this is a noop
->>>>>>> 7d5693ab
         } else if (isSwitchVariable(variable)) {
             // cannot reset switch variables
         } else if (isStateVariable(variable)) {
