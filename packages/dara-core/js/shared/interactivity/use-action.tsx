import groupBy from 'lodash/groupBy';
import { nanoid } from 'nanoid';
<<<<<<< HEAD
import { useContext, useLayoutEffect, useRef } from 'react';
=======
import { useCallback, useContext, useLayoutEffect, useRef } from 'react';
>>>>>>> 20449f92
import { useLocation, useNavigate } from 'react-router';
import { type CallbackInterface, useRecoilCallback } from 'recoil';
import { Subscription } from 'rxjs';
import { concatMap, takeWhile } from 'rxjs/operators';

import { useNotifications } from '@darajs/ui-notifications';
import { HTTP_METHOD, Status, validateResponse } from '@darajs/ui-utils';

import { fetchTaskResult } from '@/api/core';
import { request } from '@/api/http';
import { handleAuthErrors } from '@/auth/auth';
import { WebSocketCtx, useRequestExtras, useTaskContext } from '@/shared/context';
import {
    type Action,
    type ActionContext,
    type ActionDef,
    type ActionHandler,
    type ActionImpl,
    type AnnotatedAction,
    type ModuleContent,
} from '@/types/core';
import { isActionImpl, isVariable } from '@/types/utils';

import { useRegistriesCtx } from '../context/registries-context';
import { useEventBus } from '../event-bus/event-bus';
import { normalizeRequest } from '../utils/normalization';
import { cleanKwargs, getOrRegisterPlainVariable, resolveVariable } from './internal';
import { useVariable } from './use-variable';

/**
 * Invoke a server-side action.
 * This is used for annotated actions, sends a POST request to the server to start an action execution.
 *
 * @param input input value for the action
 * @param executionId unique id for the action execution; this should be used to subscribe to action messages **before** calling fetchAction
 * @param annotatedAction annotated action instance
 * @param actionCtx action context
 */
async function invokeAction(
    input: any,
    executionId: string,
    annotatedAction: AnnotatedAction,
    actionCtx: ActionContext
): Promise<void> {
    // resolve kwargs to primitives, this registers variables if not already registered
    const resolvedKwargs = await Promise.all(
        Object.entries(annotatedAction.dynamic_kwargs).map(async ([k, value]) => {
            const resolvedValue =
                isVariable(value) ?
                    await resolveVariable(value, actionCtx.wsClient, actionCtx.taskCtx, actionCtx.extras, (v) =>
                        actionCtx.snapshot.getLoadable(v).toPromise()
                    )
                :   value;
            return [k, resolvedValue];
        })
    ).then((entries) => Object.fromEntries(entries));

    const ws_channel = await actionCtx.wsClient.getChannel();

    const res = await request(
        `/api/core/action/${annotatedAction.definition_uid}`,
        {
            body: JSON.stringify({
                execution_id: executionId,
                input,
                uid: annotatedAction.uid,
                values: normalizeRequest(cleanKwargs(resolvedKwargs, null), annotatedAction.dynamic_kwargs),
                ws_channel,
            }),
            method: HTTP_METHOD.POST,
        },
        actionCtx.extras
    );

    await handleAuthErrors(res, true);
    await validateResponse(res, `Failed to fetch the action value with uid: ${annotatedAction.uid}`);

    const resContent = await res.json();

    // for tasks, wait for it to finish and fetch the result
    // this is only used to pick up errors in the task execution
    if ('task_id' in resContent) {
        const taskId = resContent.task_id;

        actionCtx.taskCtx.startTask(taskId);

        await actionCtx.wsClient.waitForTask(taskId);

        actionCtx.taskCtx.endTask(taskId);

        // We don't need the result as the MetaTask will send WS messages with actions as per usual
        // fetchTaskResult will pick up on errors and raise them
        await fetchTaskResult(taskId, actionCtx.extras);
    }
}

/**
 * Global cache of action handlers by name. Used for perf so each action will only have to be
 * resolved once.
 */
const ACTION_HANDLER_BY_NAME: Record<string, ActionHandler> = {};

/**
 * Pre-warm the action handlers in the action registry.
 */
export async function preloadActions(
    importers: Record<string, () => Promise<ModuleContent>>,
    actions: ActionDef[]
): Promise<void> {
    const componentsByModule = groupBy(actions, (actionDef) => actionDef.py_module);

    await Promise.all(
        Object.entries(componentsByModule).map(async ([module, moduleActions]) => {
            const moduleContent = await importers[module]!();
            for (const action of moduleActions) {
                if (ACTION_HANDLER_BY_NAME[action.name]) {
                    continue;
                }
                const actionHandler = moduleContent[action.name];
                if (actionHandler) {
                    ACTION_HANDLER_BY_NAME[action.name] = actionHandler as ActionHandler;
                }
            }
        })
    );
}

/**
 * Clear the global action handler cache.
 * This is only used for testing.
 */
export function clearActionHandlerCache_TEST(): void {
    Object.keys(ACTION_HANDLER_BY_NAME).forEach((k) => delete ACTION_HANDLER_BY_NAME[k]);
}

/**
 * Error thrown when an action is not handled by the app.
 */
class UnhandledActionError extends Error {
    actionImpl: ActionImpl;

    constructor(message: string, actionImpl: ActionImpl) {
        super(message);
        this.actionImpl = actionImpl;
    }
}

/**
 * Resolve an action implementation into an action handler function.
 *
 * @param actionImpl action implementation
 * @param actionCtx action execution context
 */
function resolveActionImpl(actionImpl: ActionImpl, actionCtx: ActionContext): ActionHandler<ActionImpl> {
    let actionHandler: ActionHandler;

    // all action handlers would have been cached by preloadActions
    if (!ACTION_HANDLER_BY_NAME[actionImpl.name]) {
        // if we failed to resolve the action handler, use the catch-all handler if defined
        if (actionCtx.onUnhandledAction) {
            // this one is explicitly not cached since it's an arbitrary user-defined handler
            actionHandler = actionCtx.onUnhandledAction;
        } else {
            throw new UnhandledActionError(`Action definition for impl "${actionImpl.name}" not found`, actionImpl);
        }
    } else {
        actionHandler = ACTION_HANDLER_BY_NAME[actionImpl.name]!;
    }

    return actionHandler;
}

/**
 * Execute a given action.
 *
 * @param input component input value
 * @param action action implementation or annotated action
 * @param actionCtx action execution context
 */
async function executeAction(
    input: any,
    action: ActionImpl | AnnotatedAction,
    actionCtx: ActionContext
): Promise<void> {
    // if it's a simple action implementation, run the handler directly
    if (isActionImpl(action)) {
        const handler = resolveActionImpl(action, actionCtx);
        const result = handler(actionCtx, action);

        // handle async handlers
        if (result instanceof Promise) {
            await result;
        }

        return;
    }

    // otherwise call back to the server to execute the annotated action
    // subscribe to action messages before even calling the action to avoid races
    const executionId = nanoid();
    const observable = actionCtx.wsClient.actionMessages$(executionId);

    return new Promise((resolve, reject) => {
        let activeTasks = 0; // Counter to keep track of active tasks
        let streamCompleted = false; // Flag to check if the stream is completed
        let isSettled = false;

        let sub: Subscription;

        const checkForCompletion = (): void => {
            if (!isSettled && streamCompleted && activeTasks === 0) {
                isSettled = true;
                sub.unsubscribe();
                resolve();
            }
        };

        const onError = (error: Error): void => {
            if (!isSettled) {
                isSettled = true;
                sub.unsubscribe();
                reject(error);
            }
        };

        sub = observable
            .pipe(
                // eslint-disable-next-line @typescript-eslint/require-await
                concatMap(async (actionImpl) => {
                    if (actionImpl) {
                        const handler = resolveActionImpl(actionImpl, actionCtx);
                        return [handler, actionImpl] as const;
                    }

                    return null;
                }),
                takeWhile((res) => !!res) // stop when falsy is returned from concatMap
            )
            .subscribe({
                complete: () => {
                    streamCompleted = true; // Set the flag when the stream is complete
                    checkForCompletion();
                },
                error: onError, // Reject the promise if there's an error in the stream
                next: async ([handler, actionImpl]) => {
                    try {
                        activeTasks += 1;

                        const result = handler(actionCtx, actionImpl);

                        // If it's a promise, await it to ensure sequential execution
                        if (result instanceof Promise) {
                            await result;
                        }
                    } catch (error) {
                        onError(error as Error);
                    } finally {
                        if (activeTasks > 0) {
                            activeTasks -= 1;
                        }
                        checkForCompletion();
                    }
                },
            });

        // now request the action to be executed
        invokeAction(input, executionId, action, actionCtx).catch(onError);
    });
}

const noop = (): Promise<void> => Promise.resolve();

/**
 * The useActionIsLoading hook returns a boolean indicating whether the action is currently in progress. This is
 * currently only supported for single AnnotatedAction instances of actions and will return false in all other cases
 * due to the lack of loading variable to use as a source of truth.
 *
 * @param action - the action to check the loading state of
 * @returns the loading state of the action
 */
export function useActionIsLoading(action: Action | undefined | null): boolean {
    // We allow conditional logic with hooks here under the assumption that the action will never change during the
    // component lifetime. As ActionImpls have no loading variable we return false. As we expect to deprecate array's
    // of actions in the near future as all the functionality then we return false as well due to the complexity of
    // extracting potentially multiple annotated actions out of the array and resolving all their loading states
    if (!action || isActionImpl(action) || Array.isArray(action)) {
        return false;
    }
    // eslint-disable-next-line react-hooks/rules-of-hooks
    return useVariable(action.loading)[0];
}

interface UseActionOptions {
    /**
     * Callback to invoke when an unhandled action is encountered.
     * When not defined, an error notification will be shown instead.
     *
     * @param action action implementation
     */
    onUnhandledAction?: ActionHandler;
}

/**
 * Consume an action def from the framework and return a callback function that can be used to trigger it
 * and a loading state boolean indicating whether an action is currently in progress
 *
 * @param action the action passed in
 * @param options optional extra options for the hook
 */
export default function useAction(
    action: Action | undefined | null,
    options?: UseActionOptions
): (input?: any) => Promise<void> {
    const { client: wsClient } = useContext(WebSocketCtx);
<<<<<<< HEAD
=======
    const importers = useContext(ImportersCtx);
    const { actionRegistry } = useRegistriesCtx();
>>>>>>> 20449f92
    const notificationCtx = useNotifications();
    const extras = useRequestExtras();
    const taskCtx = useTaskContext();
    const location = useLocation();
    const navigate = useNavigate();
    const eventBus = useEventBus();

    // keep actionCtx in a ref to avoid re-creating the callbacks
    const actionCtx = useRef<Omit<ActionContext, keyof CallbackInterface | 'input'>>({
        extras,
        navigate,
        location,
        notificationCtx,
        taskCtx,
        wsClient,
        eventBus,
    });
    const optionsRef = useRef(options);

    useLayoutEffect(() => {
        actionCtx.current = {
            extras,
            navigate,
            location,
            notificationCtx,
            taskCtx,
            wsClient,
            eventBus,
        };
        optionsRef.current = options;
    });

    const getAction = useCallback(
        (instance: ActionImpl) => {
            if (!actionRegistry[instance.name]) {
                throw new Error(`Attempted to load an action (${instance.name}) that is not in the registry`);
            }
            return actionRegistry[instance.name]!;
        },
        [actionRegistry]
    );

    const callback = useRecoilCallback(
        (cbInterface) => async (input: any) => {
            const actionsToExecute = Array.isArray(action) ? action : [action];

            // execute actions sequentially
            for (const actionToExecute of actionsToExecute) {
                if (!actionToExecute) {
                    continue;
                }

                const loadingVariable =
                    !isActionImpl(actionToExecute) ?
                        getOrRegisterPlainVariable(actionToExecute.loading, wsClient, taskCtx, extras)
                    :   null;

                if (loadingVariable) {
                    cbInterface.set(loadingVariable, true);
                }

                // this is redefined for each action to have up-to-date snapshot
                const fullActionContext: ActionContext = {
                    ...actionCtx.current,
                    input,
                    onUnhandledAction: optionsRef.current?.onUnhandledAction,
                    // Recoil callback interface cannot be spread as it is a Proxy
                    gotoSnapshot: cbInterface.gotoSnapshot,
                    refresh: cbInterface.refresh,
                    reset: cbInterface.reset,
                    set: cbInterface.set,
                    snapshot: cbInterface.snapshot,
                    transact_UNSTABLE: cbInterface.transact_UNSTABLE,
                };

                try {
                    // eslint-disable-next-line no-await-in-loop
                    await executeAction(input, actionToExecute, fullActionContext);
                } catch (error) {
                    // Display for easier debugging
                    // eslint-disable-next-line no-console
                    console.error(error);

                    let message = 'Try again or contact the application owner';

                    // Display the unhandled action directly as it might be helpful for developers
                    if (error instanceof UnhandledActionError) {
                        message = error.message;
                    }

                    actionCtx.current.notificationCtx.pushNotification({
                        key: '_actionError', // same key so action errors don't stack
                        message,
                        status: Status.ERROR,
                        title: 'Error executing action',
                    });
                }

                if (loadingVariable) {
                    cbInterface.set(loadingVariable, false);
                }
            }
        },
        [action]
    );

    // return a noop if no action is passed
    if (!action) {
        return noop;
    }

    return callback;
}<|MERGE_RESOLUTION|>--- conflicted
+++ resolved
@@ -1,10 +1,6 @@
 import groupBy from 'lodash/groupBy';
 import { nanoid } from 'nanoid';
-<<<<<<< HEAD
 import { useContext, useLayoutEffect, useRef } from 'react';
-=======
-import { useCallback, useContext, useLayoutEffect, useRef } from 'react';
->>>>>>> 20449f92
 import { useLocation, useNavigate } from 'react-router';
 import { type CallbackInterface, useRecoilCallback } from 'recoil';
 import { Subscription } from 'rxjs';
@@ -28,7 +24,6 @@
 } from '@/types/core';
 import { isActionImpl, isVariable } from '@/types/utils';
 
-import { useRegistriesCtx } from '../context/registries-context';
 import { useEventBus } from '../event-bus/event-bus';
 import { normalizeRequest } from '../utils/normalization';
 import { cleanKwargs, getOrRegisterPlainVariable, resolveVariable } from './internal';
@@ -319,11 +314,6 @@
     options?: UseActionOptions
 ): (input?: any) => Promise<void> {
     const { client: wsClient } = useContext(WebSocketCtx);
-<<<<<<< HEAD
-=======
-    const importers = useContext(ImportersCtx);
-    const { actionRegistry } = useRegistriesCtx();
->>>>>>> 20449f92
     const notificationCtx = useNotifications();
     const extras = useRequestExtras();
     const taskCtx = useTaskContext();
