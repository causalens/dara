--- conflicted
+++ resolved
@@ -126,12 +126,7 @@
             return atomFamilyMembersRegistry.get(family)!.size > 0;
         }
 
-<<<<<<< HEAD
-        case 'UrlVariable':
-=======
-        case 'DataVariable':
->>>>>>> 7d5693ab
-            return atomRegistry.has(variable.uid);
+        // TODO: need to add server var?
 
         case 'DerivedVariable': {
             const key = getRegistryKey(variable, 'selector');
