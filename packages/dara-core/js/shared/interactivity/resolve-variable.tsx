--- conflicted
+++ resolved
@@ -19,17 +19,8 @@
 } from '@/types';
 
 // eslint-disable-next-line import/no-cycle
-<<<<<<< HEAD
-import { getOrRegisterDerivedVariable, getOrRegisterPlainVariable, getOrRegisterUrlVariable } from './internal';
+import { getOrRegisterDerivedVariable, getOrRegisterPlainVariable } from './internal';
 import { resolveServerVariable } from './server-variable';
-=======
-import {
-    getOrRegisterDerivedVariable,
-    getOrRegisterPlainVariable,
-    resolveDataVariable,
-    resolveServerVariable,
-} from './internal';
->>>>>>> 7d5693ab
 
 /**
  * Resolve a variable to a value (for non-derived variables using provided resolver)
