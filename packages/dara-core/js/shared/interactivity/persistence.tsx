--- conflicted
+++ resolved
@@ -1,21 +1,12 @@
 import { mixed } from '@recoiljs/refine';
 import { applyPatch } from 'fast-json-patch';
 import * as React from 'react';
-<<<<<<< HEAD
-import { type AtomEffect, DefaultValue } from 'recoil';
+import { type AtomEffect, DefaultValue, RecoilState, useRecoilCallback } from 'recoil';
 import { type ListenToItems, type ReadItem, RecoilSync, type WriteItems, syncEffect } from 'recoil-sync';
 
 import { validateResponse } from '@darajs/ui-utils';
 
-import { type WebSocketClientInterface, handleAuthErrors } from '@/api';
-=======
-import { AtomEffect, DefaultValue, RecoilState, useRecoilCallback } from 'recoil';
-import { ListenToItems, ReadItem, RecoilSync, WriteItems, syncEffect } from 'recoil-sync';
-
-import { validateResponse } from '@darajs/ui-utils';
-
-import { BackendStorePatchMessage, WebSocketClientInterface, handleAuthErrors } from '@/api';
->>>>>>> 1cbb1096
+import { type BackendStorePatchMessage, type WebSocketClientInterface, handleAuthErrors } from '@/api';
 import { RequestExtrasSerializable, request } from '@/api/http';
 import { getSessionToken } from '@/auth/use-session-token';
 import { isEmbedded } from '@/shared/utils/embed';
@@ -43,7 +34,7 @@
 const STORE_SEQUENCE_MAP = new Map<string, number>();
 
 /**
- * Global map to track the latest value for each store, to prevent cyclic updates
+ * Global map to track the latest read value for each store, to prevent cyclic updates
  */
 const STORE_LATEST_VALUE_MAP = new Map<string, any>();
 
@@ -74,10 +65,6 @@
             // keep track of extras -> diff to send each set of extras as a separate request
             const extrasMap = new Map<RequestExtrasSerializable, Record<string, any>>();
 
-<<<<<<< HEAD
-            for (const [itemKey, value] of diff.entries()) {
-                const extras = STORE_EXTRAS_MAP.get(itemKey)!;
-=======
             Array.from(diff.entries())
                 .filter(
                     ([itemKey, value]) =>
@@ -85,23 +72,16 @@
                 )
                 .forEach(([itemKey, value]) => {
                     STORE_LATEST_VALUE_MAP.set(itemKey, value);
->>>>>>> 1cbb1096
-
-                    const extras = STORE_EXTRAS_MAP.get(itemKey);
-
-<<<<<<< HEAD
-                // store the value in the extras map
-                extrasMap.get(extras)![itemKey] = value;
-            }
-=======
+
+                    const extras = STORE_EXTRAS_MAP.get(itemKey)!;
+
                     if (!extrasMap.has(extras)) {
                         extrasMap.set(extras, {});
                     }
 
                     // store the value in the extras map
-                    extrasMap.get(extras)[itemKey] = value;
+                    extrasMap.get(extras)![itemKey] = value;
                 });
->>>>>>> 1cbb1096
 
             async function sendRequest(
                 serializableExtras: RequestExtrasSerializable,
@@ -132,9 +112,6 @@
         [client]
     );
 
-<<<<<<< HEAD
-    // recoilt callback
-=======
     const applyPatchesToAtoms = useRecoilCallback(
         ({ snapshot, set }) =>
             async (
@@ -233,7 +210,6 @@
         []
     );
 
->>>>>>> 1cbb1096
     const listenToStoreChanges = React.useCallback<ListenToItems>(
         ({ updateItem }) => {
             if (!client) {
@@ -280,17 +256,13 @@
     requestExtras: RequestExtrasSerializable
 ): AtomEffect<any> {
     // Assumption: the set of extras is unique to the store, i.e. the variable will not be used under different sets of extras
-<<<<<<< HEAD
     STORE_EXTRAS_MAP.set(variable.store!.uid, requestExtras);
-=======
-    STORE_EXTRAS_MAP.set(variable.store.uid, requestExtras);
 
     // Register this variable as using this store for patch handling
-    if (!STORE_VARIABLE_MAP.has(variable.store.uid)) {
-        STORE_VARIABLE_MAP.set(variable.store.uid, new Set());
+    if (!STORE_VARIABLE_MAP.has(variable.store!.uid)) {
+        STORE_VARIABLE_MAP.set(variable.store!.uid, new Set());
     }
-    STORE_VARIABLE_MAP.get(variable.store.uid).add(variable.uid);
->>>>>>> 1cbb1096
+    STORE_VARIABLE_MAP.get(variable.store!.uid)!.add(variable.uid);
 
     return syncEffect({
         /** Use store uid as the unique identifier */
