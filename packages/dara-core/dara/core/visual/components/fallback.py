--- conflicted
+++ resolved
@@ -72,8 +72,7 @@
           but will suspend and show a fallback UI after the given timeout if the new state is not ready.
         """
 
-<<<<<<< HEAD
-        py_component: ClassVar[str] = 'RowFallback'
+        py_component: ClassVar[Union[str, None]] = 'RowFallback'
 
     class Custom(BaseFallback):
         """
@@ -97,9 +96,5 @@
           but will suspend and show a fallback UI after the given timeout if the new state is not ready.
         """
 
-        py_component: ClassVar[str] = 'CustomFallback'
-
-        component: StyledComponentInstance
-=======
-        py_component: ClassVar[Union[str, None]] = 'RowFallback'
->>>>>>> 285d22ac
+        py_component: ClassVar[Union[str, None]] = 'CustomFallback'
+        component: StyledComponentInstance