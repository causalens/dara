--- conflicted
+++ resolved
@@ -439,11 +439,7 @@
 
 
 class RouterPath(BaseModel):
-<<<<<<< HEAD
-    path: str | None = None
-=======
-    pathname: Optional[str] = None
->>>>>>> 50da71c3
+    pathname: str | None = None
     """
     A URL pathname, beginning with '/'.
     """
