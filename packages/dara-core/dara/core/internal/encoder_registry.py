--- conflicted
+++ resolved
@@ -17,6 +17,7 @@
 # pylint: disable=unnecessary-lambda
 from inspect import isclass
 from typing import Any, Callable, MutableMapping, Optional, Type
+from dara.core.base_definitions import BaseTask
 
 import numpy
 import pandas
@@ -102,8 +103,8 @@
     pandas.Index: Encoder(serialize=lambda x: x.to_list(), deserialize=lambda x: pandas.Index(x)),
     pandas.Timestamp: Encoder(serialize=lambda x: x.isoformat(), deserialize=lambda x: pandas.Timestamp(x)),
     pandas.DataFrame: Encoder(
-<<<<<<< HEAD
-        serialize=lambda x: x.to_json(orient='records'), deserialize=lambda x: _df_decode_resolver(x)
+        serialize=lambda x: jsonable_encoder(x.to_dict(orient='dict')),
+        deserialize=lambda x: x if isinstance(x,pandas.DataFrame) else _not_implemented(x, pandas.DataFrame),
     ),
 }
 
@@ -117,6 +118,8 @@
     :param value: the value to deserialize
     :param typ: the type to deserialize into
     """
+    if isinstance(value, BaseTask):
+        return value
 
     if typ is not None and typ in encoder_registry:
         return encoder_registry[typ]['deserialize'](value)
@@ -124,10 +127,4 @@
     if typ is not None and isclass(typ) and issubclass(typ, BaseModel) and value is not None:
         return typ(**value)
 
-    return value
-=======
-        serialize=lambda x: jsonable_encoder(x.to_dict(orient='dict')),
-        deserialize=lambda x: x if isinstance(x,pandas.DataFrame) else _not_implemented(x, pandas.DataFrame),
-    ),
-}
->>>>>>> 6d2aa3a2
+    return value