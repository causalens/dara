"""
Copyright 2023 Impulse Innovations Limited


Licensed under the Apache License, Version 2.0 (the "License");
you may not use this file except in compliance with the License.
You may obtain a copy of the License at

    http://www.apache.org/licenses/LICENSE-2.0

Unless required by applicable law or agreed to in writing, software
distributed under the License is distributed on an "AS IS" BASIS,
WITHOUT WARRANTIES OR CONDITIONS OF ANY KIND, either express or implied.
See the License for the specific language governing permissions and
limitations under the License.
"""
import json

# pylint: disable=unnecessary-lambda
from inspect import isclass
from typing import Any, Callable, MutableMapping, Type

import numpy
import pandas
from pandas.core.arrays.base import ExtensionArray
from typing_extensions import TypedDict

from pydantic import BaseModel


class Encoder(TypedDict):
    serialize: Callable
    deserialize: Callable


def _not_implemented(x, dtype):
    raise NotImplementedError(f'No deserialization implementation for item {x} of dtype {dtype}')


def _get_numpy_dtypes_encoder(typ: Type[Any]):
    """
    Construct numpy generic datatype

    :param typ: The numpy generic datatype class
    """
    return Encoder(serialize=lambda x: x.item(), deserialize=lambda x: typ(x))


def _get_numpy_str_encoder(typ: Type[Any]):
    """
    Construct numpy str datatype

    :param typ: The numpy datatype class
    """
    return Encoder(serialize=lambda x: str(x), deserialize=lambda x: typ(x))


def _get_pandas_array_encoder(array_type: Type[Any], dtype: Any, raise_: bool = False):
    return Encoder(
        serialize=lambda x: x.astype(str).tolist(),
        deserialize=lambda x: pandas.array(x, dtype=dtype) if not raise_ else _not_implemented(x, dtype),
    )


def _df_decode_resolver(df: Any):
    """
    Construct pandas DataFrame datatype

    :param df: The original data need to be transform to DataFrame
    """
    if isinstance(df, str):
        return pandas.DataFrame.from_dict(json.loads(df))
    if isinstance(df, dict):
        return pandas.DataFrame.from_dict(df)
    else:
        return df


# A encoder_registry to handle serialization/deserialization for numpy/pandas type
encoder_registry: MutableMapping[Type[Any], Encoder] = {
    numpy.ndarray: Encoder(serialize=lambda x: x.tolist(), deserialize=lambda x: numpy.array(x)),
    numpy.int8: _get_numpy_dtypes_encoder(numpy.int8),
    numpy.int16: _get_numpy_dtypes_encoder(numpy.int16),
    numpy.int32: _get_numpy_dtypes_encoder(numpy.int32),
    numpy.int64: _get_numpy_dtypes_encoder(numpy.int64),
    numpy.longlong: _get_numpy_dtypes_encoder(numpy.longlong),
    numpy.timedelta64: Encoder(
        serialize=lambda x: x.astype('timedelta64[ns]').item(), deserialize=lambda x: numpy.timedelta64(int(x), 'ns')
    ),
    numpy.uint8: _get_numpy_dtypes_encoder(numpy.uint8),
    numpy.uint16: _get_numpy_dtypes_encoder(numpy.uint16),
    numpy.uint32: _get_numpy_dtypes_encoder(numpy.uint32),
    numpy.uint64: _get_numpy_dtypes_encoder(numpy.uint64),
    numpy.ulonglong: _get_numpy_dtypes_encoder(numpy.ulonglong),
    numpy.float16: _get_numpy_dtypes_encoder(numpy.float16),
    numpy.float32: _get_numpy_dtypes_encoder(numpy.float32),
    numpy.float64: _get_numpy_dtypes_encoder(numpy.float64),
    numpy.longdouble: _get_numpy_str_encoder(numpy.longdouble),
    numpy.complex64: _get_numpy_str_encoder(numpy.complex64),
    numpy.complex128: _get_numpy_str_encoder(numpy.complex128),
    numpy.clongdouble: _get_numpy_str_encoder(numpy.clongdouble),
    numpy.bytes_: Encoder(serialize=lambda x: x.decode('utf-8'), deserialize=lambda x: numpy.bytes_(x)),
    numpy.str_: _get_numpy_dtypes_encoder(numpy.str_),
    numpy.void: Encoder(serialize=lambda x: x.tobytes().decode(), deserialize=lambda x: numpy.void(x.encode())),
    numpy.bool_: _get_numpy_dtypes_encoder(numpy.bool_),
    numpy.datetime64: Encoder(serialize=lambda x: x.item().isoformat(), deserialize=lambda x: numpy.datetime64(x)),
    ExtensionArray: Encoder(serialize=lambda x: x.tolist(), deserialize=lambda x: pandas.array(x)),
    pandas.arrays.IntervalArray: _get_pandas_array_encoder(pandas.arrays.IntervalArray, pandas.Interval, True),
    pandas.arrays.PeriodArray: _get_pandas_array_encoder(pandas.arrays.PeriodArray, pandas.Period, True),
    pandas.arrays.DatetimeArray: _get_pandas_array_encoder(pandas.arrays.DatetimeArray, numpy.dtype('datetime64[ns]')),
    pandas.arrays.IntegerArray: _get_pandas_array_encoder(pandas.arrays.IntegerArray, numpy.dtype('int')),
    pandas.arrays.FloatingArray: _get_pandas_array_encoder(pandas.arrays.FloatingArray, numpy.dtype('float')),
    pandas.arrays.StringArray: _get_pandas_array_encoder(pandas.arrays.StringArray, str),
    pandas.arrays.BooleanArray: Encoder(
        serialize=lambda x: x.tolist(), deserialize=lambda x: pandas.array(x, dtype='boolean')
    ),
    pandas.Series: Encoder(serialize=lambda x: x.to_list(), deserialize=lambda x: pandas.Series(x)),
    pandas.Index: Encoder(serialize=lambda x: x.to_list(), deserialize=lambda x: pandas.Index(x)),
    pandas.Timestamp: Encoder(serialize=lambda x: x.isoformat(), deserialize=lambda x: pandas.Timestamp(x)),
<<<<<<< HEAD
}

def deserialize(value: Any, typ: Type):
    """
    Deserialize a value into a given type.

    Looks up the type in the encoder_registry and uses the deserializer to convert the value into the given type.

    :param value: the value to deserialize
    :param typ: the type to deserialize into
    """

    if typ is not None and typ in encoder_registry:
        return encoder_registry[typ]['deserialize'](value)

    if typ is not None and isclass(typ) and issubclass(typ, BaseModel) and value is not None:
        return typ(**value)

    return value
=======
    pandas.DataFrame: Encoder(serialize=lambda x: x.to_json(orient='records'), deserialize=lambda x: _df_decode_resolver(x)),
}
>>>>>>> 491aa62c
<|MERGE_RESOLUTION|>--- conflicted
+++ resolved
@@ -117,7 +117,7 @@
     pandas.Series: Encoder(serialize=lambda x: x.to_list(), deserialize=lambda x: pandas.Series(x)),
     pandas.Index: Encoder(serialize=lambda x: x.to_list(), deserialize=lambda x: pandas.Index(x)),
     pandas.Timestamp: Encoder(serialize=lambda x: x.isoformat(), deserialize=lambda x: pandas.Timestamp(x)),
-<<<<<<< HEAD
+    pandas.DataFrame: Encoder(serialize=lambda x: x.to_json(orient='records'), deserialize=lambda x: _df_decode_resolver(x)),
 }
 
 def deserialize(value: Any, typ: Type):
@@ -136,8 +136,4 @@
     if typ is not None and isclass(typ) and issubclass(typ, BaseModel) and value is not None:
         return typ(**value)
 
-    return value
-=======
-    pandas.DataFrame: Encoder(serialize=lambda x: x.to_json(orient='records'), deserialize=lambda x: _df_decode_resolver(x)),
-}
->>>>>>> 491aa62c
+    return value