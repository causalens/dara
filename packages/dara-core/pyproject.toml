[build-system]
build-backend = "poetry.core.masonry.api"
requires = ["poetry-core>=1.0.0"]

[tool.anthology.scripts]
format = "poetry run ruff check --select I --fix --unsafe-fixes . && poetry run ruff format ."
format-check = "poetry run ruff check --select I . && poetry run ruff format --check ."
lint = "poetry run pyright ./dara && poetry run ruff check ./dara"
package = "poetry build -f wheel"
publish = "poetry publish"
security-scan = "poetry run bandit dara -r -ll -i"
# Pool tests are ran after because they don't work well with parallelization
test = "mkdir -p ./dist && DARA_TEST_FLAG=true poetry run pytest ./tests -n auto -v -m 'not pool' && poetry run pytest ./tests/python/test_pool.py -v"

[tool.poetry]
authors = ["Sam Smith <sam@causalens.com>", "Krzysztof Bielikowicz <krzysztof@causalens.com>"]
description = "Dara Framework Core"
homepage = "https://dara.causalens.com/"
include = ["dara/core/js_tooling/**/*", "dara/core/umd/**/*", "dara/core/log_configs/**/*"]
license = "Apache-2.0"
name = "dara-core"
readme = "README.md"
repository = "https://github.com/causalens/dara"
<<<<<<< HEAD
version = "1.20.0"
=======
version = "1.20.1-alpha.1"
>>>>>>> 790724f4
source = []

[[tool.poetry.packages]]
include = "dara"

[tool.poetry.dependencies]
aiorwlock = "^1.4.0"
anyio = ">=4.0.0"
async-asgi-testclient = "^1.4.11"
cachetools = "^5.0.0"
click = "8.1.3"
colorama = "^0.4.6"
croniter = ">=1.0.15, <3.0.0"
certifi = ">=2024.7.4"
cryptography = ">=42.0.4"
exceptiongroup = "^1.1.3"
fastapi = "^0.115.0"
fastapi_vite_dara = "0.4.0"
httpx = ">=0.23.0"
jinja2 = ">=2.1.1, <3.2.0"
odfpy = "*"
openpyxl = "*"
packaging = ">=23.1"
pandas = ">=1.1.0, <3.0.0"
prometheus-client = "^0.14.1"
pyarrow = "*"
pydantic = ">=2.10.0, <3.0.0"
pyjwt = ">=2.3.0, <3.0.0"
python = ">=3.9.0, <3.13.0"
python-dotenv = ">=0.19.2"
python-multipart = ">=0.0.7"
pyxlsb = "*"
responses = "^0.18.0"
tblib = "^1.7.0"
toml = "^0.10.2"
typing-extensions = ">=4.5.0"
xlrd = "*"
pydantic-settings = "^2.8.1"
h11 = ">=0.16.0"
jsonpatch = ">=1.33"

[tool.poetry.dependencies.create-dara-app]
optional = true
<<<<<<< HEAD
version = "1.20.0"

[tool.poetry.dependencies.dara-components]
optional = true
version = "1.20.0"
=======
version = "1.20.1-alpha.1"

[tool.poetry.dependencies.dara-components]
optional = true
version = "1.20.1-alpha.1"
>>>>>>> 790724f4

[tool.poetry.dependencies.uvicorn]
extras = ["standard"]
version = ">=0.23.1"

[tool.poetry.dev-dependencies]
bandit = "^1.7.5"
freezegun = "^1.2.2"
ruff = ">=0.12.2"
pyright = "^1.1.400"
pytest = "^7.0.0"
pytest-timeout = "^2.1.0"
requests = ">=2.25.1, <3.0.0"
types-cachetools = "^6.0.0.20250525"
types-croniter = "^1.0.10"
types-requests = "^2.27.29"
google-auth = "^2.37.0"
pytest-xdist = "^3.8.0"

[tool.poetry.extras]
all = ["dara-components"]

[tool.poetry.plugins."pydoc_markdown.interfaces.Renderer"]
docusaurus_internal = "docusaurus_internal:DocusaurusRenderer"

[tool.poetry.scripts]
dara = "dara.core.cli:cli"

[tool.pytest.ini_options]
timeout = 300
markers = [
    "pool: worker pool tests, should not be used with xdist"
]<|MERGE_RESOLUTION|>--- conflicted
+++ resolved
@@ -1,16 +1,21 @@
 [build-system]
 build-backend = "poetry.core.masonry.api"
 requires = ["poetry-core>=1.0.0"]
-
+[tool.blue]
+line-length = 120
 [tool.anthology.scripts]
-format = "poetry run ruff check --select I --fix --unsafe-fixes . && poetry run ruff format ."
-format-check = "poetry run ruff check --select I . && poetry run ruff format --check ."
-lint = "poetry run pyright ./dara && poetry run ruff check ./dara"
+format = "poetry run isort dara && poetry run blue dara"
+format-check = "poetry run isort --check dara && poetry run blue --check dara"
+lint = "poetry run mypy --ignore-missing-imports -p dara.core && poetry run pylint dara"
 package = "poetry build -f wheel"
 publish = "poetry publish"
 security-scan = "poetry run bandit dara -r -ll -i"
-# Pool tests are ran after because they don't work well with parallelization
-test = "mkdir -p ./dist && DARA_TEST_FLAG=true poetry run pytest ./tests -n auto -v -m 'not pool' && poetry run pytest ./tests/python/test_pool.py -v"
+test = "DARA_TEST_FLAG=true poetry run pytest ./tests"
+
+[tool.isort]
+known_causalens = ["dara"]
+profile = "black"
+sections = ["FUTURE", "STDLIB", "THIRDPARTY", "CAUSALENS", "FIRSTPARTY", "LOCALFOLDER"]
 
 [tool.poetry]
 authors = ["Sam Smith <sam@causalens.com>", "Krzysztof Bielikowicz <krzysztof@causalens.com>"]
@@ -21,11 +26,7 @@
 name = "dara-core"
 readme = "README.md"
 repository = "https://github.com/causalens/dara"
-<<<<<<< HEAD
-version = "1.20.0"
-=======
 version = "1.20.1-alpha.1"
->>>>>>> 790724f4
 source = []
 
 [[tool.poetry.packages]]
@@ -35,7 +36,6 @@
 aiorwlock = "^1.4.0"
 anyio = ">=4.0.0"
 async-asgi-testclient = "^1.4.11"
-cachetools = "^5.0.0"
 click = "8.1.3"
 colorama = "^0.4.6"
 croniter = ">=1.0.15, <3.0.0"
@@ -48,7 +48,7 @@
 jinja2 = ">=2.1.1, <3.2.0"
 odfpy = "*"
 openpyxl = "*"
-packaging = ">=23.1"
+packaging = "^23.1"
 pandas = ">=1.1.0, <3.0.0"
 prometheus-client = "^0.14.1"
 pyarrow = "*"
@@ -69,19 +69,11 @@
 
 [tool.poetry.dependencies.create-dara-app]
 optional = true
-<<<<<<< HEAD
-version = "1.20.0"
-
-[tool.poetry.dependencies.dara-components]
-optional = true
-version = "1.20.0"
-=======
 version = "1.20.1-alpha.1"
 
 [tool.poetry.dependencies.dara-components]
 optional = true
 version = "1.20.1-alpha.1"
->>>>>>> 790724f4
 
 [tool.poetry.dependencies.uvicorn]
 extras = ["standard"]
@@ -89,17 +81,17 @@
 
 [tool.poetry.dev-dependencies]
 bandit = "^1.7.5"
+blue = "^0.9.1"
 freezegun = "^1.2.2"
-ruff = ">=0.12.2"
-pyright = "^1.1.400"
+isort = "^5.10.1"
+mypy = "^1.6.0"
+pylint = "3.2.3"
 pytest = "^7.0.0"
 pytest-timeout = "^2.1.0"
 requests = ">=2.25.1, <3.0.0"
-types-cachetools = "^6.0.0.20250525"
 types-croniter = "^1.0.10"
 types-requests = "^2.27.29"
-google-auth = "^2.37.0"
-pytest-xdist = "^3.8.0"
+google-auth = "2.37.0"
 
 [tool.poetry.extras]
 all = ["dara-components"]
@@ -111,7 +103,4 @@
 dara = "dara.core.cli:cli"
 
 [tool.pytest.ini_options]
-timeout = 300
-markers = [
-    "pool: worker pool tests, should not be used with xdist"
-]+timeout = 300