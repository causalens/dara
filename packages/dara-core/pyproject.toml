[build-system]
build-backend = "poetry.core.masonry.api"
requires = ["poetry-core>=1.0.0"]
[tool.blue]
line-length = 120
[tool.anthology.scripts]
format = "poetry run isort dara && poetry run blue dara"
format-check = "poetry run isort --check dara && poetry run blue --check dara"
lint = "poetry run mypy --ignore-missing-imports -p dara.core && poetry run pylint dara"
package = "poetry build -f wheel"
publish = "poetry publish"
security-scan = "poetry run bandit dara -r -ll -i"
test = "DARA_TEST_FLAG=true poetry run pytest ./tests"

[tool.isort]
known_causalens = ["dara"]
profile = "black"
sections = ["FUTURE", "STDLIB", "THIRDPARTY", "CAUSALENS", "FIRSTPARTY", "LOCALFOLDER"]

[tool.poetry]
authors = ["Sam Smith <sam@causalens.com>", "Krzysztof Bielikowicz <krzysztof@causalens.com>"]
description = "Dara Framework Core"
homepage = "https://dara.causalens.com/"
include = ["dara/core/js_tooling/**/*", "dara/core/umd/**/*", "dara/core/log_configs/**/*"]
license = "Apache-2.0"
name = "dara-core"
readme = "README.md"
repository = "https://github.com/causalens/dara"
version = "1.10.6"

[[tool.poetry.packages]]
include = "dara"

[tool.poetry.dependencies]
aiorwlock = "^1.4.0"
anyio = ">=4.0.0"
async-asgi-testclient = "^1.4.11"
click = "8.1.3"
colorama = "^0.4.6"
croniter = "^1.0.15"
cryptography = ">=42.0.4"
exceptiongroup = "^1.1.3"
fastapi = "0.109.0"
fastapi-vite = "0.3.1"
httpx = ">=0.23.0"
jinja2 = ">=2.1.1, <3.1.0"
odfpy = "*"
openpyxl = "*"
packaging = "^23.1"
pandas = ">=1.1.0, <3.0.0"
prometheus-client = "^0.14.1"
pyarrow = "*"
pydantic = ">=1.8.1, <2.0.0"
pyjwt = ">=2.0.1, <3.0.0"
python = ">=3.8.0, <3.12.0"
python-dotenv = ">=0.19.2"
python-multipart = "^0.0.7"
pyxlsb = "*"
responses = "^0.18.0"
tblib = "^1.7.0"
toml = "^0.10.2"
typing-extensions = ">=4.5.0"
xlrd = "*"
<<<<<<< HEAD
create-dara-app = "=1.10.4"
dara-components = "=1.10.4"
uvicorn = "^0.22.0"
=======

[tool.poetry.dependencies.create-dara-app]
optional = true
version = "=1.10.6"

[tool.poetry.dependencies.dara-components]
optional = true
version = "=1.10.6"

[tool.poetry.dependencies.uvicorn]
extras = ["standard"]
version = "^0.22.0"
>>>>>>> c2a8bd47

[tool.poetry.dev-dependencies]
bandit = "^1.7.5"
blue = "^0.9.1"
freezegun = "^1.2.2"
isort = "^5.10.1"
mypy = "^1.6.0"
pylint = "3.2.3"
pytest = "^7.0.0"
pytest-timeout = "^2.1.0"
requests = ">=2.25.1, <3.0.0"
types-croniter = "^1.0.10"
types-requests = "^2.27.29"

[tool.poetry.extras]
all = ["dara-components"]
[tool.poetry.plugins."pydoc_markdown.interfaces.Renderer"]
docusaurus_internal = "docusaurus_internal:DocusaurusRenderer"

[tool.poetry.scripts]
dara = "dara.core.cli:cli"

[[tool.poetry.source]]
name = "causalens"
url = "https://us-central1-python.pkg.dev/causalens-internal/python-internal/simple"
priority = "supplemental"
[tool.pytest.ini_options]
timeout = 300<|MERGE_RESOLUTION|>--- conflicted
+++ resolved
@@ -27,6 +27,7 @@
 readme = "README.md"
 repository = "https://github.com/causalens/dara"
 version = "1.10.6"
+source = []
 
 [[tool.poetry.packages]]
 include = "dara"
@@ -61,11 +62,6 @@
 toml = "^0.10.2"
 typing-extensions = ">=4.5.0"
 xlrd = "*"
-<<<<<<< HEAD
-create-dara-app = "=1.10.4"
-dara-components = "=1.10.4"
-uvicorn = "^0.22.0"
-=======
 
 [tool.poetry.dependencies.create-dara-app]
 optional = true
@@ -78,7 +74,6 @@
 [tool.poetry.dependencies.uvicorn]
 extras = ["standard"]
 version = "^0.22.0"
->>>>>>> c2a8bd47
 
 [tool.poetry.dev-dependencies]
 bandit = "^1.7.5"
@@ -101,9 +96,5 @@
 [tool.poetry.scripts]
 dara = "dara.core.cli:cli"
 
-[[tool.poetry.source]]
-name = "causalens"
-url = "https://us-central1-python.pkg.dev/causalens-internal/python-internal/simple"
-priority = "supplemental"
 [tool.pytest.ini_options]
 timeout = 300